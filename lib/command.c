/*
 * CLI backend interface.
 *
 * --
 * Copyright (C) 2016 Cumulus Networks, Inc.
 * Copyright (C) 1997, 98, 99 Kunihiro Ishiguro
 * Copyright (C) 2013 by Open Source Routing.
 * Copyright (C) 2013 by Internet Systems Consortium, Inc. ("ISC")
 *
 * This file is part of GNU Zebra.
 *
 * GNU Zebra is free software; you can redistribute it and/or modify it
 * under the terms of the GNU General Public License as published by the
 * Free Software Foundation; either version 2, or (at your option) any
 * later version.
 *
 * GNU Zebra is distributed in the hope that it will be useful, but
 * WITHOUT ANY WARRANTY; without even the implied warranty of
 * MERCHANTABILITY or FITNESS FOR A PARTICULAR PURPOSE.  See the GNU
 * General Public License for more details.
 *
 * You should have received a copy of the GNU General Public License
 * along with GNU Zebra; see the file COPYING.  If not, write to the Free
 * Software Foundation, Inc., 59 Temple Place - Suite 330, Boston, MA
 * 02111-1307, USA.
 */

#include <zebra.h>


#include "memory.h"
#include "log.h"
#include <lib/version.h>
#include "thread.h"
#include "vector.h"
#include "linklist.h"
#include "vty.h"
#include "command.h"
#include "workqueue.h"
#include "vrf.h"
<<<<<<< HEAD
#include "command_match.h"
#include "command_parse.h"
=======
#include "qobj.h"
>>>>>>> 3d3c3cbd

DEFINE_MTYPE(       LIB, HOST,       "Host config")
DEFINE_MTYPE(       LIB, STRVEC,     "String vector")
DEFINE_MTYPE_STATIC(LIB, CMD_TOKENS, "Command desc")

/* Command vector which includes some level of command lists. Normally
   each daemon maintains each own cmdvec. */
vector cmdvec = NULL;

/* Host information structure. */
struct host host;

/* Standard command node structures. */
static struct cmd_node auth_node =
{
  AUTH_NODE,
  "Password: ",
};

static struct cmd_node view_node =
{
  VIEW_NODE,
  "%s> ",
};

static struct cmd_node auth_enable_node =
{
  AUTH_ENABLE_NODE,
  "Password: ",
};

static struct cmd_node enable_node =
{
  ENABLE_NODE,
  "%s# ",
};

static struct cmd_node config_node =
{
  CONFIG_NODE,
  "%s(config)# ",
  1
};

/* Default motd string. */
static const char *default_motd =
"\r\n\
Hello, this is " QUAGGA_PROGNAME " (version " QUAGGA_VERSION ").\r\n\
" QUAGGA_COPYRIGHT "\r\n\
" GIT_INFO "\r\n";


static const struct facility_map {
  int facility;
  const char *name;
  size_t match;
} syslog_facilities[] =
  {
    { LOG_KERN, "kern", 1 },
    { LOG_USER, "user", 2 },
    { LOG_MAIL, "mail", 1 },
    { LOG_DAEMON, "daemon", 1 },
    { LOG_AUTH, "auth", 1 },
    { LOG_SYSLOG, "syslog", 1 },
    { LOG_LPR, "lpr", 2 },
    { LOG_NEWS, "news", 1 },
    { LOG_UUCP, "uucp", 2 },
    { LOG_CRON, "cron", 1 },
#ifdef LOG_FTP
    { LOG_FTP, "ftp", 1 },
#endif
    { LOG_LOCAL0, "local0", 6 },
    { LOG_LOCAL1, "local1", 6 },
    { LOG_LOCAL2, "local2", 6 },
    { LOG_LOCAL3, "local3", 6 },
    { LOG_LOCAL4, "local4", 6 },
    { LOG_LOCAL5, "local5", 6 },
    { LOG_LOCAL6, "local6", 6 },
    { LOG_LOCAL7, "local7", 6 },
    { 0, NULL, 0 },
  };

static const char *
facility_name(int facility)
{
  const struct facility_map *fm;

  for (fm = syslog_facilities; fm->name; fm++)
    if (fm->facility == facility)
      return fm->name;
  return "";
}

static int
facility_match(const char *str)
{
  const struct facility_map *fm;

  for (fm = syslog_facilities; fm->name; fm++)
    if (!strncmp(str,fm->name,fm->match))
      return fm->facility;
  return -1;
}

static int
level_match(const char *s)
{
  int level ;

  for ( level = 0 ; zlog_priority [level] != NULL ; level ++ )
    if (!strncmp (s, zlog_priority[level], 2))
      return level;
  return ZLOG_DISABLED;
}

/* This is called from main when a daemon is invoked with -v or --version. */
void
print_version (const char *progname)
{
  printf ("%s version %s\n", progname, QUAGGA_VERSION);
  printf ("%s\n", QUAGGA_COPYRIGHT);
  printf ("configured with:\n\t%s\n", QUAGGA_CONFIG_ARGS);
}


/* Utility function to concatenate argv argument into a single string
   with inserting ' ' character between each argument.  */
char *
argv_concat (struct cmd_token **argv, int argc, int shift)
{
  int i;
  size_t len;
  char *str;
  char *p;

  len = 0;
  for (i = shift; i < argc; i++)
    len += strlen(argv[i]->arg)+1;
  if (!len)
    return NULL;
  p = str = XMALLOC(MTYPE_TMP, len);
  for (i = shift; i < argc; i++)
    {
      size_t arglen;
      memcpy(p, argv[i]->arg, (arglen = strlen(argv[i]->arg)));
      p += arglen;
      *p++ = ' ';
    }
  *(p-1) = '\0';
  return str;
}

/* Install top node of command vector. */
void
install_node (struct cmd_node *node,
              int (*func) (struct vty *))
{
  vector_set_index (cmdvec, node->node, node);
  node->func = func;
  node->cmdgraph = graph_new ();
  node->cmd_vector = vector_init (VECTOR_MIN_SIZE);
  // add start node
  struct cmd_token *token = new_cmd_token (START_TKN, NULL, NULL);
  graph_new_node (node->cmdgraph, token, (void (*)(void *)) &del_cmd_token);
}

/* Breaking up string into each command piece. I assume given
   character is separated by a space character. Return value is a
   vector which includes char ** data element. */
vector
cmd_make_strvec (const char *string)
{
  const char *cp, *start;
  char *token;
  int strlen;
  vector strvec;

  if (string == NULL)
    return NULL;

  cp = string;

  /* Skip white spaces. */
  while (isspace ((int) *cp) && *cp != '\0')
    cp++;

  /* Return if there is only white spaces */
  if (*cp == '\0')
    return NULL;

  if (*cp == '!' || *cp == '#')
    return NULL;

  /* Prepare return vector. */
  strvec = vector_init (VECTOR_MIN_SIZE);

  /* Copy each command piece and set into vector. */
  while (1)
    {
      start = cp;
      while (!(isspace ((int) *cp) || *cp == '\r' || *cp == '\n') &&
             *cp != '\0')
        cp++;
      strlen = cp - start;
      token = XMALLOC (MTYPE_STRVEC, strlen + 1);
      memcpy (token, start, strlen);
      *(token + strlen) = '\0';
      vector_set (strvec, token);

      while ((isspace ((int) *cp) || *cp == '\n' || *cp == '\r') &&
             *cp != '\0')
        cp++;

      if (*cp == '\0')
        return strvec;
    }
}

/* Free allocated string vector. */
void
cmd_free_strvec (vector v)
{
  unsigned int i;
  char *cp;

  if (!v)
    return;

  for (i = 0; i < vector_active (v); i++)
    if ((cp = vector_slot (v, i)) != NULL)
      XFREE (MTYPE_STRVEC, cp);

  vector_free (v);
}

char *
cmd_concat_strvec (vector v)
{
  size_t strsize = 0;
  for (unsigned int i = 0; i < vector_active (v); i++)
    if (vector_slot (v, i))
      strsize += strlen ((char *) vector_slot (v, i)) + 1;

  char *concatenated = calloc (sizeof (char), strsize);
  for (unsigned int i = 0; i < vector_active (v); i++)
  {
    strlcat (concatenated, (char *) vector_slot (v, i), strsize);
    strlcat (concatenated, " ", strsize);
  }

  return concatenated;
}

/* Return prompt character of specified node. */
const char *
cmd_prompt (enum node_type node)
{
  struct cmd_node *cnode;

  cnode = vector_slot (cmdvec, node);
  return cnode->prompt;
}

/* Install a command into a node. */
void
install_element (enum node_type ntype, struct cmd_element *cmd)
{
  struct cmd_node *cnode;

  /* cmd_init hasn't been called */
  if (!cmdvec)
    return;

  cnode = vector_slot (cmdvec, ntype);

  if (cnode == NULL)
    {
      fprintf (stderr, "Command node %d doesn't exist, please check it\n",
               ntype);
      exit (EXIT_FAILURE);
    }

  // add node to command graph and command vector
  // idiotic O(n) deduplication logic, should just use a merkle tree
  for (unsigned int i = 0; i < vector_active (cnode->cmd_vector); i++)
  {
    struct cmd_element *existing = vector_slot (cnode->cmd_vector, i);
    if (strmatch (existing->string, cmd->string))
    {
      zlog_warn ("Duplicate command: %s\n", cmd->string);
      return;
    }
  }

  command_parse_format (cnode->cmdgraph, cmd);
  vector_set (cnode->cmd_vector, cmd);
<<<<<<< HEAD
=======
  if (cmd->tokens == NULL)
    cmd->tokens = cmd_parse_format(cmd->string, cmd->doc);

  if (ntype == VIEW_NODE)
    install_element (ENABLE_NODE, cmd);
>>>>>>> 3d3c3cbd
}

static const unsigned char itoa64[] =
"./0123456789ABCDEFGHIJKLMNOPQRSTUVWXYZabcdefghijklmnopqrstuvwxyz";

static void
to64(char *s, long v, int n)
{
  while (--n >= 0)
    {
      *s++ = itoa64[v&0x3f];
      v >>= 6;
    }
}

static char *
zencrypt (const char *passwd)
{
  char salt[6];
  struct timeval tv;
  char *crypt (const char *, const char *);

  gettimeofday(&tv,0);

  to64(&salt[0], random(), 3);
  to64(&salt[3], tv.tv_usec, 3);
  salt[5] = '\0';

  return crypt (passwd, salt);
}

/* This function write configuration of this host. */
static int
config_write_host (struct vty *vty)
{
  if (host.name)
    vty_out (vty, "hostname %s%s", host.name, VTY_NEWLINE);

  if (host.encrypt)
    {
      if (host.password_encrypt)
        vty_out (vty, "password 8 %s%s", host.password_encrypt, VTY_NEWLINE);
      if (host.enable_encrypt)
        vty_out (vty, "enable password 8 %s%s", host.enable_encrypt, VTY_NEWLINE);
    }
  else
    {
      if (host.password)
        vty_out (vty, "password %s%s", host.password, VTY_NEWLINE);
      if (host.enable)
        vty_out (vty, "enable password %s%s", host.enable, VTY_NEWLINE);
    }

  if (zlog_default->default_lvl != LOG_DEBUG)
    {
      vty_out (vty, "! N.B. The 'log trap' command is deprecated.%s",
               VTY_NEWLINE);
      vty_out (vty, "log trap %s%s",
               zlog_priority[zlog_default->default_lvl], VTY_NEWLINE);
    }

  if (host.logfile && (zlog_default->maxlvl[ZLOG_DEST_FILE] != ZLOG_DISABLED))
    {
      vty_out (vty, "log file %s", host.logfile);
      if (zlog_default->maxlvl[ZLOG_DEST_FILE] != zlog_default->default_lvl)
        vty_out (vty, " %s",
                 zlog_priority[zlog_default->maxlvl[ZLOG_DEST_FILE]]);
      vty_out (vty, "%s", VTY_NEWLINE);
    }

  if (zlog_default->maxlvl[ZLOG_DEST_STDOUT] != ZLOG_DISABLED)
    {
      vty_out (vty, "log stdout");
      if (zlog_default->maxlvl[ZLOG_DEST_STDOUT] != zlog_default->default_lvl)
        vty_out (vty, " %s",
                 zlog_priority[zlog_default->maxlvl[ZLOG_DEST_STDOUT]]);
      vty_out (vty, "%s", VTY_NEWLINE);
    }

  if (zlog_default->maxlvl[ZLOG_DEST_MONITOR] == ZLOG_DISABLED)
    vty_out(vty,"no log monitor%s",VTY_NEWLINE);
  else if (zlog_default->maxlvl[ZLOG_DEST_MONITOR] != zlog_default->default_lvl)
    vty_out(vty,"log monitor %s%s",
            zlog_priority[zlog_default->maxlvl[ZLOG_DEST_MONITOR]],VTY_NEWLINE);

  if (zlog_default->maxlvl[ZLOG_DEST_SYSLOG] != ZLOG_DISABLED)
    {
      vty_out (vty, "log syslog");
      if (zlog_default->maxlvl[ZLOG_DEST_SYSLOG] != zlog_default->default_lvl)
        vty_out (vty, " %s",
                 zlog_priority[zlog_default->maxlvl[ZLOG_DEST_SYSLOG]]);
      vty_out (vty, "%s", VTY_NEWLINE);
    }

  if (zlog_default->facility != LOG_DAEMON)
    vty_out (vty, "log facility %s%s",
             facility_name(zlog_default->facility), VTY_NEWLINE);

  if (zlog_default->record_priority == 1)
    vty_out (vty, "log record-priority%s", VTY_NEWLINE);

  if (zlog_default->timestamp_precision > 0)
    vty_out (vty, "log timestamp precision %d%s",
             zlog_default->timestamp_precision, VTY_NEWLINE);

  if (host.advanced)
    vty_out (vty, "service advanced-vty%s", VTY_NEWLINE);

  if (host.encrypt)
    vty_out (vty, "service password-encryption%s", VTY_NEWLINE);

  if (host.lines >= 0)
    vty_out (vty, "service terminal-length %d%s", host.lines,
             VTY_NEWLINE);

  if (host.motdfile)
    vty_out (vty, "banner motd file %s%s", host.motdfile, VTY_NEWLINE);
  else if (! host.motd)
    vty_out (vty, "no banner motd%s", VTY_NEWLINE);

  return 1;
}

/* Utility function for getting command graph. */
static struct graph *
cmd_node_graph (vector v, enum node_type ntype)
{
  struct cmd_node *cnode = vector_slot (v, ntype);
  return cnode->cmdgraph;
}

static int
cmd_try_do_shortcut (enum node_type node, char* first_word) {
  if ( first_word != NULL &&
       node != AUTH_NODE &&
       node != VIEW_NODE &&
       node != AUTH_ENABLE_NODE &&
       node != ENABLE_NODE &&
       node != RESTRICTED_NODE &&
       0 == strcmp( "do", first_word ) )
    return 1;
  return 0;
}

/**
 * Compare function for cmd_token.
 * Used with qsort to sort command completions.
 */
static int
compare_completions (const void *fst, const void *snd)
{
  struct cmd_token *first = *(struct cmd_token **) fst,
                     *secnd = *(struct cmd_token **) snd;
  return strcmp (first->text, secnd->text);
}

/**
 * Takes a list of completions returned by command_complete,
 * dedeuplicates them based on both text and description,
 * sorts them, and returns them as a vector.
 *
 * @param completions linked list of cmd_token
 * @return deduplicated and sorted vector with
 */
static vector
completions_to_vec (struct list *completions)
{
  vector comps = vector_init (VECTOR_MIN_SIZE);

  struct listnode *ln;
  struct cmd_token *token, *cr = NULL;
  unsigned int i, exists;
  for (ALL_LIST_ELEMENTS_RO(completions,ln,token))
  {
    if (token->type == END_TKN && (cr = token))
      continue;

    // linear search for token in completions vector
    exists = 0;
    for (i = 0; i < vector_active (comps) && !exists; i++)
    {
      struct cmd_token *curr = vector_slot (comps, i);
      exists = !strcmp (curr->text, token->text) &&
               !strcmp (curr->desc, token->desc);
    }

    if (!exists)
      vector_set (comps, copy_cmd_token (token));
  }

  // sort completions
  qsort (comps->index,
         vector_active (comps),
         sizeof (void *),
         &compare_completions);

  if (cr)
  {
    vector_set_index (comps, vector_active (comps), NULL);
    memmove (comps->index + 1, comps->index, (comps->alloced - 1) * sizeof (void *));
    vector_set_index (comps, 0, copy_cmd_token (cr));
  }

  return comps;
}
/**
 * Generates a vector of cmd_token representing possible completions
 * on the current input.
 *
 * @param vline the vectorized input line
 * @param vty the vty with the node to match on
 * @param status pointer to matcher status code
 */
static vector
cmd_complete_command_real (vector vline, struct vty *vty, int *status)
{
  struct list *completions;
  struct graph *cmdgraph = cmd_node_graph (cmdvec, vty->node);

  enum matcher_rv rv = command_complete (cmdgraph, vline, &completions);

  if (MATCHER_ERROR(rv))
  {
    switch (rv)
    {
      case MATCHER_AMBIGUOUS:
        *status = CMD_ERR_AMBIGUOUS;
      default:
        *status = CMD_ERR_NO_MATCH;
    }
    return NULL;
  }

  vector comps = completions_to_vec (completions);
  list_delete (completions);

  // set status code appropriately
  switch (vector_active (comps))
  {
    case 0:
      *status = CMD_ERR_NO_MATCH;
      break;
    case 1:
      *status = CMD_COMPLETE_FULL_MATCH;
      break;
    default:
      *status = CMD_COMPLETE_LIST_MATCH;
  }

  return comps;
}

vector
cmd_describe_command (vector vline, struct vty *vty, int *status)
{
  vector ret;

  if ( cmd_try_do_shortcut(vty->node, vector_slot(vline, 0) ) )
    {
      enum node_type onode;
      vector shifted_vline;
      unsigned int index;

      onode = vty->node;
      vty->node = ENABLE_NODE;
      /* We can try it on enable node, cos' the vty is authenticated */

      shifted_vline = vector_init (vector_count(vline));
      /* use memcpy? */
      for (index = 1; index < vector_active (vline); index++)
        {
          vector_set_index (shifted_vline, index-1, vector_lookup(vline, index));
        }

      ret = cmd_complete_command_real (shifted_vline, vty, status);

      vector_free(shifted_vline);
      vty->node = onode;
      return ret;
  }

  return cmd_complete_command_real (vline, vty, status);
}

char **
cmd_complete_command_lib (vector vline, struct vty *vty, int *status, int islib)
{
  char **ret = NULL;
  int original_node = vty->node;
  vector input_line = vector_init (vector_count (vline));

  // if the first token is 'do' we'll want to execute the command in the enable node
  int do_shortcut = cmd_try_do_shortcut (vty->node, vector_slot (vline, 0));
  vty->node = do_shortcut ? ENABLE_NODE : original_node;

  // construct the input line we'll be matching on
  unsigned int offset = (do_shortcut) ? 1 : 0;
  for (unsigned index = 0; index + offset < vector_active (vline); index++)
    vector_set_index (input_line, index + offset, vector_lookup (vline, index));

  // get token completions -- this is a copying operation
  vector comps = cmd_complete_command_real (input_line, vty, status);
  if (!MATCHER_ERROR (*status))
  {
    // copy completions text into an array of char*
    ret = XMALLOC (MTYPE_TMP, vector_active (comps) * sizeof (char *) + 1);
    unsigned int i;
    for (i = 0; i < vector_active (comps); i++)
      {
        struct cmd_token *token = vector_slot (comps, i);
        ret[i] = XSTRDUP (MTYPE_TMP, token->text);
        vector_unset (comps, i);
        del_cmd_token (token);
      }
    // set the last element to NULL, which vty/vtysh uses as a sentinel value
    ret[i] = NULL;
    vector_free (comps);
    comps = NULL;
  }

  // comps should always be null here
  assert (!comps);

  // free the adjusted input line
  vector_free (input_line);

  // reset vty->node to its original value
  vty->node = original_node;

  return ret;
}

<<<<<<< HEAD
=======
  return exact_match;
}

#endif /* HAVE_IPV6  */

#define DECIMAL_STRLEN_MAX 20

static int
cmd_range_match (const char *range, const char *str)
{
  char *p;
  char buf[DECIMAL_STRLEN_MAX + 1];
  char *endptr = NULL;
  signed long long min, max, val;

  if (str == NULL)
    return 1;

  val = strtoll (str, &endptr, 10);
  if (*endptr != '\0')
    return 0;
  val = llabs(val);

  range++;
  p = strchr (range, '-');
  if (p == NULL)
    return 0;
  if (p - range > DECIMAL_STRLEN_MAX)
    return 0;
  strncpy (buf, range, p - range);
  buf[p - range] = '\0';
  min = strtoll (buf, &endptr, 10);
  if (*endptr != '\0')
    return 0;

  range = p + 1;
  p = strchr (range, '>');
  if (p == NULL)
    return 0;
  if (p - range > DECIMAL_STRLEN_MAX)
    return 0;
  strncpy (buf, range, p - range);
  buf[p - range] = '\0';
  max = strtoll (buf, &endptr, 10);
  if (*endptr != '\0')
    return 0;

  if (val < min || val > max)
    return 0;

  return 1;
}

static enum match_type
cmd_word_match(struct cmd_token *token,
               enum filter_type filter,
               const char *word)
{
  const char *str;
  enum match_type match_type;

  str = token->cmd;

  if (filter == FILTER_RELAXED)
    if (!word || !strlen(word))
      return partly_match;

  if (!word)
    return no_match;

  switch (token->terminal)
    {
      case TERMINAL_VARARG:
        return vararg_match;

      case TERMINAL_RANGE:
        if (cmd_range_match(str, word))
          return range_match;
        break;

      case TERMINAL_IPV6:
        match_type = cmd_ipv6_match(word);
        if ((filter == FILTER_RELAXED && match_type != no_match)
          || (filter == FILTER_STRICT && match_type == exact_match))
          return ipv6_match;
        break;

      case TERMINAL_IPV6_PREFIX:
        match_type = cmd_ipv6_prefix_match(word);
        if ((filter == FILTER_RELAXED && match_type != no_match)
            || (filter == FILTER_STRICT && match_type == exact_match))
          return ipv6_prefix_match;
        break;

      case TERMINAL_IPV4:
        match_type = cmd_ipv4_match(word);
        if ((filter == FILTER_RELAXED && match_type != no_match)
            || (filter == FILTER_STRICT && match_type == exact_match))
          return ipv4_match;
        break;

      case TERMINAL_IPV4_PREFIX:
        match_type = cmd_ipv4_prefix_match(word);
        if ((filter == FILTER_RELAXED && match_type != no_match)
            || (filter == FILTER_STRICT && match_type == exact_match))
          return ipv4_prefix_match;
        break;

      case TERMINAL_OPTION:
      case TERMINAL_VARIABLE:
        return extend_match;

      case TERMINAL_LITERAL:
        if (filter == FILTER_RELAXED && !strncmp(str, word, strlen(word)))
          {
            if (!strcmp(str, word))
              return exact_match;
            return partly_match;
          }
        if (filter == FILTER_STRICT && !strcmp(str, word))
          return exact_match;
        break;

      default:
        assert (0);
    }

  return no_match;
}

struct cmd_matcher
{
  struct cmd_element *cmd; /* The command element the matcher is using */
  enum filter_type filter; /* Whether to use strict or relaxed matching */
  vector vline; /* The tokenized commandline which is to be matched */
  unsigned int index; /* The index up to which matching should be done */

  /* If set, construct a list of matches at the position given by index */
  enum match_type *match_type;
  vector *match;

  unsigned int word_index; /* iterating over vline */
};

static int
push_argument(int *argc, const char **argv, const char *arg)
{
  if (!arg || !strlen(arg))
    arg = NULL;

  if (!argc || !argv)
    return 0;

  if (*argc >= CMD_ARGC_MAX)
    return -1;

  argv[(*argc)++] = arg;
  return 0;
}

static void
cmd_matcher_record_match(struct cmd_matcher *matcher,
                         enum match_type match_type,
                         struct cmd_token *token)
{
  if (matcher->word_index != matcher->index)
    return;

  if (matcher->match)
    {
      if (!*matcher->match)
        *matcher->match = vector_init(VECTOR_MIN_SIZE);
      vector_set(*matcher->match, token);
    }

  if (matcher->match_type)
    {
      if (match_type > *matcher->match_type)
        *matcher->match_type = match_type;
    }
}

static int
cmd_matcher_words_left(struct cmd_matcher *matcher)
{
  return matcher->word_index < vector_active(matcher->vline);
}

static const char*
cmd_matcher_get_word(struct cmd_matcher *matcher)
{
  assert(cmd_matcher_words_left(matcher));

  return vector_slot(matcher->vline, matcher->word_index);
}

static enum matcher_rv
cmd_matcher_match_terminal(struct cmd_matcher *matcher,
                           struct cmd_token *token,
                           int *argc, const char **argv)
{
  const char *word;
  enum match_type word_match;

  assert(token->type == TOKEN_TERMINAL);

  if (!cmd_matcher_words_left(matcher))
    {
      if (token->terminal == TERMINAL_OPTION)
        return MATCHER_OK; /* missing optional args are NOT pushed as NULL */
      else
        return MATCHER_INCOMPLETE;
    }

  word = cmd_matcher_get_word(matcher);
  word_match = cmd_word_match(token, matcher->filter, word);
  if (word_match == no_match)
    return MATCHER_NO_MATCH;

  /* We have to record the input word as argument if it matched
   * against a variable. */
  if (TERMINAL_RECORD (token->terminal))
    {
      if (push_argument(argc, argv, word))
        return MATCHER_EXCEED_ARGC_MAX;
    }

  cmd_matcher_record_match(matcher, word_match, token);

  matcher->word_index++;

  /* A vararg token should consume all left over words as arguments */
  if (token->terminal == TERMINAL_VARARG)
    while (cmd_matcher_words_left(matcher))
      {
        word = cmd_matcher_get_word(matcher);
        if (word && strlen(word))
          push_argument(argc, argv, word);
        matcher->word_index++;
      }

  return MATCHER_OK;
}

static enum matcher_rv
cmd_matcher_match_multiple(struct cmd_matcher *matcher,
                           struct cmd_token *token,
                           int *argc, const char **argv)
{
  enum match_type multiple_match;
  unsigned int multiple_index;
  const char *word;
  const char *arg = NULL;
  struct cmd_token *word_token;
  enum match_type word_match;

  assert(token->type == TOKEN_MULTIPLE);

  multiple_match = no_match;

  if (!cmd_matcher_words_left(matcher))
    return MATCHER_INCOMPLETE;

  word = cmd_matcher_get_word(matcher);
  for (multiple_index = 0;
       multiple_index < vector_active(token->multiple);
       multiple_index++)
    {
      word_token = vector_slot(token->multiple, multiple_index);

      word_match = cmd_word_match(word_token, matcher->filter, word);
      if (word_match == no_match)
        continue;

      cmd_matcher_record_match(matcher, word_match, word_token);

      if (word_match > multiple_match)
        {
          multiple_match = word_match;
          arg = word;
        }
      /* To mimic the behavior of the old command implementation, we
       * tolerate any ambiguities here :/ */
    }

  matcher->word_index++;

  if (multiple_match == no_match)
    return MATCHER_NO_MATCH;

  if (push_argument(argc, argv, arg))
    return MATCHER_EXCEED_ARGC_MAX;

  return MATCHER_OK;
}

static enum matcher_rv
cmd_matcher_read_keywords(struct cmd_matcher *matcher,
                          struct cmd_token *token,
                          vector args_vector)
{
  unsigned int i;
  unsigned long keyword_mask;
  unsigned int keyword_found;
  enum match_type keyword_match;
  enum match_type word_match;
  vector keyword_vector;
  struct cmd_token *word_token;
  const char *word;
  int keyword_argc;
  const char **keyword_argv;
  enum matcher_rv rv = MATCHER_OK;

  keyword_mask = 0;
  while (1)
    {
      if (!cmd_matcher_words_left(matcher))
        return MATCHER_OK;

      word = cmd_matcher_get_word(matcher);

      keyword_found = -1;
      keyword_match = no_match;
      for (i = 0; i < vector_active(token->keyword); i++)
        {
          if (keyword_mask & (1 << i))
            continue;

          keyword_vector = vector_slot(token->keyword, i);
          word_token = vector_slot(keyword_vector, 0);

          word_match = cmd_word_match(word_token, matcher->filter, word);
          if (word_match == no_match)
            continue;

          cmd_matcher_record_match(matcher, word_match, word_token);

          if (word_match > keyword_match)
            {
              keyword_match = word_match;
              keyword_found = i;
            }
          else if (word_match == keyword_match)
            {
              if (matcher->word_index != matcher->index || args_vector)
                return MATCHER_AMBIGUOUS;
            }
        }

      if (keyword_found == (unsigned int)-1)
        return MATCHER_NO_MATCH;

      matcher->word_index++;

      if (matcher->word_index > matcher->index)
        return MATCHER_OK;

      keyword_mask |= (1 << keyword_found);

      if (args_vector)
        {
          keyword_argc = 0;
          keyword_argv = XMALLOC(MTYPE_TMP, (CMD_ARGC_MAX + 1) * sizeof(char*));
          /* We use -1 as a marker for unused fields as NULL might be a valid value */
          for (i = 0; i < CMD_ARGC_MAX + 1; i++)
            keyword_argv[i] = (void*)-1;
          vector_set_index(args_vector, keyword_found, keyword_argv);
        }
      else
        {
          keyword_argv = NULL;
        }

      keyword_vector = vector_slot(token->keyword, keyword_found);
      /* the keyword itself is at 0. We are only interested in the arguments,
       * so start counting at 1. */
      for (i = 1; i < vector_active(keyword_vector); i++)
        {
          word_token = vector_slot(keyword_vector, i);

          switch (word_token->type)
            {
            case TOKEN_TERMINAL:
              rv = cmd_matcher_match_terminal(matcher, word_token,
                                              &keyword_argc, keyword_argv);
              break;
            case TOKEN_MULTIPLE:
              rv = cmd_matcher_match_multiple(matcher, word_token,
                                              &keyword_argc, keyword_argv);
              break;
            case TOKEN_KEYWORD:
              assert(!"Keywords should never be nested.");
              break;
            }

          if (MATCHER_ERROR(rv))
            return rv;

          if (matcher->word_index > matcher->index)
            return MATCHER_OK;
        }
    }
  /* not reached */
}

static enum matcher_rv
cmd_matcher_build_keyword_args(struct cmd_matcher *matcher,
                               struct cmd_token *token,
                               int *argc, const char **argv,
                               vector keyword_args_vector)
{
  unsigned int i, j;
  const char **keyword_args;
  vector keyword_vector;
  struct cmd_token *word_token;
  const char *arg;
  enum matcher_rv rv;

  rv = MATCHER_OK;

  if (keyword_args_vector == NULL)
    return rv;

  for (i = 0; i < vector_active(token->keyword); i++)
    {
      keyword_vector = vector_slot(token->keyword, i);
      keyword_args = vector_lookup(keyword_args_vector, i);

      if (vector_active(keyword_vector) == 1)
        {
          /* this is a keyword without arguments */
          if (keyword_args)
            {
              word_token = vector_slot(keyword_vector, 0);
              arg = word_token->cmd;
              XFREE (MTYPE_TMP, keyword_args);
            }
          else
            {
              arg = NULL;
            }

          if (push_argument(argc, argv, arg))
            rv = MATCHER_EXCEED_ARGC_MAX;
        }
      else
        {
          /* this is a keyword with arguments */
          if (keyword_args)
            {
              /* the keyword was present, so just fill in the arguments */
              for (j = 0; keyword_args[j] != (void*)-1; j++)
                if (push_argument(argc, argv, keyword_args[j]))
                  rv = MATCHER_EXCEED_ARGC_MAX;
              XFREE(MTYPE_TMP, keyword_args);
            }
          else
            {
              /* the keyword was not present, insert NULL for the arguments
               * the keyword would have taken. */
              for (j = 1; j < vector_active(keyword_vector); j++)
                {
                  word_token = vector_slot(keyword_vector, j);
                  if ((word_token->type == TOKEN_TERMINAL
                       && TERMINAL_RECORD (word_token->terminal))
                      || word_token->type == TOKEN_MULTIPLE)
                    {
                      if (push_argument(argc, argv, NULL))
                        rv = MATCHER_EXCEED_ARGC_MAX;
                    }
                }
            }
        }
    }
  vector_free(keyword_args_vector);
  return rv;
}

static enum matcher_rv
cmd_matcher_match_keyword(struct cmd_matcher *matcher,
                          struct cmd_token *token,
                          int *argc, const char **argv)
{
  vector keyword_args_vector;
  enum matcher_rv reader_rv;
  enum matcher_rv builder_rv;

  assert(token->type == TOKEN_KEYWORD);

  if (argc && argv)
    keyword_args_vector = vector_init(VECTOR_MIN_SIZE);
  else
    keyword_args_vector = NULL;

  reader_rv = cmd_matcher_read_keywords(matcher, token, keyword_args_vector);
  builder_rv = cmd_matcher_build_keyword_args(matcher, token, argc,
                                              argv, keyword_args_vector);
  /* keyword_args_vector is consumed by cmd_matcher_build_keyword_args */

  if (!MATCHER_ERROR(reader_rv) && MATCHER_ERROR(builder_rv))
    return builder_rv;

  return reader_rv;
}

static void
cmd_matcher_init(struct cmd_matcher *matcher,
                 struct cmd_element *cmd,
                 enum filter_type filter,
                 vector vline,
                 unsigned int index,
                 enum match_type *match_type,
                 vector *match)
{
  memset(matcher, 0, sizeof(*matcher));

  matcher->cmd = cmd;
  matcher->filter = filter;
  matcher->vline = vline;
  matcher->index = index;

  matcher->match_type = match_type;
  if (matcher->match_type)
    *matcher->match_type = no_match;
  matcher->match = match;

  matcher->word_index = 0;
}

static enum matcher_rv
cmd_element_match(struct cmd_element *cmd_element,
                  enum filter_type filter,
                  vector vline,
                  unsigned int index,
                  enum match_type *match_type,
                  vector *match,
                  int *argc,
                  const char **argv)
{
  struct cmd_matcher matcher;
  unsigned int token_index;
  enum matcher_rv rv = MATCHER_OK;

  cmd_matcher_init(&matcher, cmd_element, filter,
                   vline, index, match_type, match);

  if (argc != NULL)
    *argc = 0;

  for (token_index = 0;
       token_index < vector_active(cmd_element->tokens);
       token_index++)
    {
      struct cmd_token *token = vector_slot(cmd_element->tokens, token_index);

      switch (token->type)
        {
        case TOKEN_TERMINAL:
          rv = cmd_matcher_match_terminal(&matcher, token, argc, argv);
          break;
        case TOKEN_MULTIPLE:
          rv = cmd_matcher_match_multiple(&matcher, token, argc, argv);
          break;
        case TOKEN_KEYWORD:
          rv = cmd_matcher_match_keyword(&matcher, token, argc, argv);
        }

      if (MATCHER_ERROR(rv))
        return rv;

      if (matcher.word_index > index)
        return MATCHER_OK;
    }

  /* return MATCHER_COMPLETE if all words were consumed */
  if (matcher.word_index >= vector_active(vline))
    return MATCHER_COMPLETE;

  /* return MATCHER_COMPLETE also if only an empty word is left. */
  if (matcher.word_index == vector_active(vline) - 1
      && (!vector_slot(vline, matcher.word_index)
          || !strlen((char*)vector_slot(vline, matcher.word_index))))
    return MATCHER_COMPLETE;

  return MATCHER_NO_MATCH; /* command is too long to match */
}

/**
 * Filter a given vector of commands against a given commandline and
 * calculate possible completions.
 *
 * @param commands A vector of struct cmd_element*. Commands that don't
 *                 match against the given command line will be overwritten
 *                 with NULL in that vector.
 * @param filter Either FILTER_RELAXED or FILTER_STRICT. This basically
 *               determines how incomplete commands are handled, compare with
 *               cmd_word_match for details.
 * @param vline A vector of char* containing the tokenized commandline.
 * @param index Only match up to the given token of the commandline.
 * @param match_type Record the type of the best match here.
 * @param matches Record the matches here. For each cmd_element in the commands
 *                vector, a match vector will be created in the matches vector.
 *                That vector will contain all struct command_token* of the
 *                cmd_element which matched against the given vline at the given
 *                index.
 * @return A code specifying if an error occured. If all went right, it's
 *         CMD_SUCCESS.
 */
static int
cmd_vector_filter(vector commands,
                  enum filter_type filter,
                  vector vline,
                  unsigned int index,
                  enum match_type *match_type,
                  vector *matches)
{
  unsigned int i;
  struct cmd_element *cmd_element;
  enum match_type best_match;
  enum match_type element_match;
  enum matcher_rv matcher_rv;

  best_match = no_match;
  *matches = vector_init(VECTOR_MIN_SIZE);

  for (i = 0; i < vector_active (commands); i++)
    if ((cmd_element = vector_slot (commands, i)) != NULL)
      {
        vector_set_index(*matches, i, NULL);
        matcher_rv = cmd_element_match(cmd_element, filter,
                                       vline, index,
                                       &element_match,
                                       (vector*)&vector_slot(*matches, i),
                                       NULL, NULL);
        if (MATCHER_ERROR(matcher_rv))
          {
            vector_slot(commands, i) = NULL;
            if (matcher_rv == MATCHER_AMBIGUOUS)
              return CMD_ERR_AMBIGUOUS;
            if (matcher_rv == MATCHER_EXCEED_ARGC_MAX)
              return CMD_ERR_EXEED_ARGC_MAX;
          }
        else if (element_match > best_match)
          {
            best_match = element_match;
          }
      }
  *match_type = best_match;
  return CMD_SUCCESS;
}

/**
 * Check whether a given commandline is complete if used for a specific
 * cmd_element.
 *
 * @param cmd_element A cmd_element against which the commandline should be
 *                    checked.
 * @param vline The tokenized commandline.
 * @return 1 if the given commandline is complete, 0 otherwise.
 */
static int
cmd_is_complete(struct cmd_element *cmd_element,
                vector vline)
{
  enum matcher_rv rv;

  rv = cmd_element_match(cmd_element,
                         FILTER_RELAXED,
                         vline, -1,
                         NULL, NULL,
                         NULL, NULL);
  return (rv == MATCHER_COMPLETE);
}

/**
 * Parse a given commandline and construct a list of arguments for the
 * given command_element.
 *
 * @param cmd_element The cmd_element for which we want to construct arguments.
 * @param vline The tokenized commandline.
 * @param argc Where to store the argument count.
 * @param argv Where to store the argument list. Should be at least
 *             CMD_ARGC_MAX elements long.
 * @return CMD_SUCCESS if everything went alright, an error otherwise.
 */
static int
cmd_parse(struct cmd_element *cmd_element,
          vector vline,
          int *argc, const char **argv)
{
  enum matcher_rv rv = cmd_element_match(cmd_element,
                                         FILTER_RELAXED,
                                         vline, -1,
                                         NULL, NULL,
                                         argc, argv);
  switch (rv)
    {
    case MATCHER_COMPLETE:
      return CMD_SUCCESS;

    case MATCHER_NO_MATCH:
      return CMD_ERR_NO_MATCH;

    case MATCHER_AMBIGUOUS:
      return CMD_ERR_AMBIGUOUS;

    case MATCHER_EXCEED_ARGC_MAX:
      return CMD_ERR_EXEED_ARGC_MAX;

    default:
      return CMD_ERR_INCOMPLETE;
    }
}

/* Check ambiguous match */
static int
is_cmd_ambiguous (vector cmd_vector,
                  const char *command,
                  vector matches,
                  enum match_type type)
{
  unsigned int i;
  unsigned int j;
  const char *str = NULL;
  const char *matched = NULL;
  vector match_vector;
  struct cmd_token *cmd_token;

  if (command == NULL)
    command = "";

  for (i = 0; i < vector_active (matches); i++)
    if ((match_vector = vector_slot (matches, i)) != NULL)
      {
	int match = 0;

	for (j = 0; j < vector_active (match_vector); j++)
	  if ((cmd_token = vector_slot (match_vector, j)) != NULL)
	    {
	      enum match_type ret;

	      assert(cmd_token->type == TOKEN_TERMINAL);
	      if (cmd_token->type != TOKEN_TERMINAL)
		continue;

	      str = cmd_token->cmd;

	      switch (type)
		{
		case exact_match:
		  if (!TERMINAL_RECORD (cmd_token->terminal)
		      && strcmp (command, str) == 0)
		    match++;
		  break;
		case partly_match:
		  if (!TERMINAL_RECORD (cmd_token->terminal)
		      && strncmp (command, str, strlen (command)) == 0)
		    {
		      if (matched && strcmp (matched, str) != 0)
			return 1;	/* There is ambiguous match. */
		      else
			matched = str;
		      match++;
		    }
		  break;
		case range_match:
		  if (cmd_range_match (str, command))
		    {
		      if (matched && strcmp (matched, str) != 0)
			return 1;
		      else
			matched = str;
		      match++;
		    }
		  break;
#ifdef HAVE_IPV6
		case ipv6_match:
		  if (cmd_token->terminal == TERMINAL_IPV6)
		    match++;
		  break;
		case ipv6_prefix_match:
		  if ((ret = cmd_ipv6_prefix_match (command)) != no_match)
		    {
		      if (ret == partly_match)
			return 2;	/* There is incomplete match. */

		      match++;
		    }
		  break;
#endif /* HAVE_IPV6 */
		case ipv4_match:
		  if (cmd_token->terminal == TERMINAL_IPV4)
		    match++;
		  break;
		case ipv4_prefix_match:
		  if ((ret = cmd_ipv4_prefix_match (command)) != no_match)
		    {
		      if (ret == partly_match)
			return 2;	/* There is incomplete match. */

		      match++;
		    }
		  break;
		case extend_match:
		  if (TERMINAL_RECORD (cmd_token->terminal))
		    match++;
		  break;
		case no_match:
		default:
		  break;
		}
	    }
	if (!match)
	  vector_slot (cmd_vector, i) = NULL;
      }
  return 0;
}

/* If src matches dst return dst string, otherwise return NULL */
static const char *
cmd_entry_function (const char *src, struct cmd_token *token)
{
  const char *dst = token->cmd;

  /* Skip variable arguments. */
  if (TERMINAL_RECORD (token->terminal))
    return NULL;

  /* In case of 'command \t', given src is NULL string. */
  if (src == NULL)
    return dst;

  /* Matched with input string. */
  if (strncmp (src, dst, strlen (src)) == 0)
    return dst;

  return NULL;
}

/* If src matches dst return dst string, otherwise return NULL */
/* This version will return the dst string always if it is
   CMD_VARIABLE for '?' key processing */
static const char *
cmd_entry_function_desc (const char *src, struct cmd_token *token)
{
  const char *dst = token->cmd;

  switch (token->terminal)
    {
      case TERMINAL_VARARG:
        return dst;

      case TERMINAL_RANGE:
        if (cmd_range_match (dst, src))
          return dst;
        else
          return NULL;

      case TERMINAL_IPV6:
        if (cmd_ipv6_match (src))
          return dst;
        else
          return NULL;

      case TERMINAL_IPV6_PREFIX:
        if (cmd_ipv6_prefix_match (src))
          return dst;
        else
          return NULL;

      case TERMINAL_IPV4:
        if (cmd_ipv4_match (src))
          return dst;
        else
          return NULL;

      case TERMINAL_IPV4_PREFIX:
        if (cmd_ipv4_prefix_match (src))
          return dst;
        else
          return NULL;

      /* Optional or variable commands always match on '?' */
      case TERMINAL_OPTION:
      case TERMINAL_VARIABLE:
        return dst;

      case TERMINAL_LITERAL:
        /* In case of 'command \t', given src is NULL string. */
        if (src == NULL)
          return dst;

        if (strncmp (src, dst, strlen (src)) == 0)
          return dst;
        else
          return NULL;

      default:
        assert(0);
        return NULL;
    }
}

/**
 * Check whether a string is already present in a vector of strings.
 * @param v A vector of char*.
 * @param str A char*.
 * @return 0 if str is already present in the vector, 1 otherwise.
 */
static int
cmd_unique_string (vector v, const char *str)
{
  unsigned int i;
  char *match;

  for (i = 0; i < vector_active (v); i++)
    if ((match = vector_slot (v, i)) != NULL)
      if (strcmp (match, str) == 0)
	return 0;
  return 1;
}

/**
 * Check whether a struct cmd_token matching a given string is already
 * present in a vector of struct cmd_token.
 * @param v A vector of struct cmd_token*.
 * @param str A char* which should be searched for.
 * @return 0 if there is a struct cmd_token* with its cmd matching str,
 *         1 otherwise.
 */
static int
desc_unique_string (vector v, const char *str)
{
  unsigned int i;
  struct cmd_token *token;

  for (i = 0; i < vector_active (v); i++)
    if ((token = vector_slot (v, i)) != NULL)
      if (strcmp (token->cmd, str) == 0)
	return 0;
  return 1;
}

static int 
cmd_try_do_shortcut (enum node_type node, char* first_word) {
  if ( first_word != NULL &&
       node != AUTH_NODE &&
       node != VIEW_NODE &&
       node != AUTH_ENABLE_NODE &&
       node != ENABLE_NODE &&
       0 == strcmp( "do", first_word ) )
    return 1;
  return 0;
}

static void
cmd_matches_free(vector *matches)
{
  unsigned int i;
  vector cmd_matches;

  for (i = 0; i < vector_active(*matches); i++)
    if ((cmd_matches = vector_slot(*matches, i)) != NULL)
      vector_free(cmd_matches);
  vector_free(*matches);
  *matches = NULL;
}

static int
cmd_describe_cmp(const void *a, const void *b)
{
  const struct cmd_token *first = *(struct cmd_token * const *)a;
  const struct cmd_token *second = *(struct cmd_token * const *)b;

  return strcmp(first->cmd, second->cmd);
}

static void
cmd_describe_sort(vector matchvec)
{
  qsort(matchvec->index, vector_active(matchvec),
        sizeof(void*), cmd_describe_cmp);
}

/* '?' describe command support. */
static vector
cmd_describe_command_real (vector vline, struct vty *vty, int *status)
{
  unsigned int i;
  vector cmd_vector;
#define INIT_MATCHVEC_SIZE 10
  vector matchvec;
  struct cmd_element *cmd_element;
  unsigned int index;
  int ret;
  enum match_type match;
  char *command;
  vector matches = NULL;
  vector match_vector;
  uint32_t command_found = 0;
  const char *last_word;

  /* Set index. */
  if (vector_active (vline) == 0)
    {
      *status = CMD_ERR_NO_MATCH;
      return NULL;
    }

  index = vector_active (vline) - 1;

  /* Make copy vector of current node's command vector. */
  cmd_vector = vector_copy (cmd_node_vector (cmdvec, vty->node));

  /* Prepare match vector */
  matchvec = vector_init (INIT_MATCHVEC_SIZE);

  /* Filter commands and build a list how they could possibly continue. */
  for (i = 0; i <= index; i++)
    {
      command = vector_slot (vline, i);

      if (matches)
	cmd_matches_free(&matches);

      ret = cmd_vector_filter(cmd_vector,
	                      FILTER_RELAXED,
	                      vline, i,
	                      &match,
	                      &matches);

      if (ret != CMD_SUCCESS)
	{
	  vector_free (cmd_vector);
	  vector_free (matchvec);
	  cmd_matches_free(&matches);
	  *status = ret;
	  return NULL;
	}

      /* The last match may well be ambigious, so break here */
      if (i == index)
	break;

      if (match == vararg_match)
	{
	  /* We found a vararg match - so we can throw out the current matches here
	   * and don't need to continue checking the command input */
	  unsigned int j, k;

	  for (j = 0; j < vector_active (matches); j++)
	    if ((match_vector = vector_slot (matches, j)) != NULL)
	      for (k = 0; k < vector_active (match_vector); k++)
	        {
	          struct cmd_token *token = vector_slot (match_vector, k);
	          vector_set (matchvec, token);
	        }

	  *status = CMD_SUCCESS;
	  vector_set(matchvec, &token_cr);
	  vector_free (cmd_vector);
	  cmd_matches_free(&matches);
	  cmd_describe_sort(matchvec);
	  return matchvec;
	}

      ret = is_cmd_ambiguous(cmd_vector, command, matches, match);
      if (ret == 1)
	{
	  vector_free (cmd_vector);
	  vector_free (matchvec);
	  cmd_matches_free(&matches);
	  *status = CMD_ERR_AMBIGUOUS;
	  return NULL;
	}
      else if (ret == 2)
	{
	  vector_free (cmd_vector);
	  vector_free (matchvec);
	  cmd_matches_free(&matches);
	  *status = CMD_ERR_NO_MATCH;
	  return NULL;
	}
    }

  /* Make description vector. */
  for (i = 0; i < vector_active (matches); i++) {
    if ((cmd_element = vector_slot (cmd_vector, i)) != NULL &&
        !(cmd_element->attr == CMD_ATTR_DEPRECATED ||
          cmd_element->attr == CMD_ATTR_HIDDEN))
      {
        unsigned int j;
        vector vline_trimmed;

	command_found++;
        last_word = vector_slot(vline, vector_active(vline) - 1);
        if (last_word == NULL || !strlen(last_word))
          {
            vline_trimmed = vector_copy(vline);
            vector_unset(vline_trimmed, vector_active(vline_trimmed) - 1);

            if (cmd_is_complete(cmd_element, vline_trimmed)
                && desc_unique_string(matchvec, command_cr))
              {
                if (match != vararg_match)
                  vector_set(matchvec, &token_cr);
              }

            vector_free(vline_trimmed);
          }

        match_vector = vector_slot (matches, i);
        if (match_vector)
          for (j = 0; j < vector_active(match_vector); j++)
            {
              struct cmd_token *token = vector_slot(match_vector, j);
              const char *string;

              string = cmd_entry_function_desc(command, token);
              if (string && desc_unique_string(matchvec, string))
                vector_set(matchvec, token);
            }
      }
  }

  /*
   * We can get into this situation when the command is complete
   * but the last part of the command is an optional piece of
   * cli.
   */
  last_word = vector_slot(vline, vector_active(vline) - 1);
  if (command_found == 0 && (last_word == NULL || !strlen(last_word))) {
    vector_set(matchvec, &token_cr);
  }

  vector_free (cmd_vector);
  cmd_matches_free(&matches);

  if (vector_slot (matchvec, 0) == NULL)
    {
      vector_free (matchvec);
      *status = CMD_ERR_NO_MATCH;
      return NULL;
    }

  *status = CMD_SUCCESS;
  cmd_describe_sort(matchvec);
  return matchvec;
}

vector
cmd_describe_command (vector vline, struct vty *vty, int *status)
{
  vector ret;

  if ( cmd_try_do_shortcut(vty->node, vector_slot(vline, 0) ) )
    {
      enum node_type onode;
      vector shifted_vline;
      unsigned int index;

      onode = vty->node;
      vty->node = ENABLE_NODE;
      /* We can try it on enable node, cos' the vty is authenticated */

      shifted_vline = vector_init (vector_count(vline));
      /* use memcpy? */
      for (index = 1; index < vector_active (vline); index++) 
	{
	  vector_set_index (shifted_vline, index-1, vector_lookup(vline, index));
	}

      ret = cmd_describe_command_real (shifted_vline, vty, status);

      vector_free(shifted_vline);
      vty->node = onode;
      return ret;
  }


  return cmd_describe_command_real (vline, vty, status);
}


/* Check LCD of matched command. */
static int
cmd_lcd (char **matched)
{
  int i;
  int j;
  int lcd = -1;
  char *s1, *s2;
  char c1, c2;

  if (matched[0] == NULL || matched[1] == NULL)
    return 0;

  for (i = 1; matched[i] != NULL; i++)
    {
      s1 = matched[i - 1];
      s2 = matched[i];

      for (j = 0; (c1 = s1[j]) && (c2 = s2[j]); j++)
	if (c1 != c2)
	  break;

      if (lcd < 0)
	lcd = j;
      else
	{
	  if (lcd > j)
	    lcd = j;
	}
    }
  return lcd;
}

static int
cmd_complete_cmp(const void *a, const void *b)
{
  const char *first = *(char * const *)a;
  const char *second = *(char * const *)b;

  if (!first)
    {
      if (!second)
        return 0;
      return 1;
    }
  if (!second)
    return -1;

  return strcmp(first, second);
}

static void
cmd_complete_sort(vector matchvec)
{
  qsort(matchvec->index, vector_active(matchvec),
        sizeof(void*), cmd_complete_cmp);
}

/* Command line completion support. */
static char **
cmd_complete_command_real (vector vline, struct vty *vty, int *status, int islib)
{
  unsigned int i;
  vector cmd_vector = vector_copy (cmd_node_vector (cmdvec, vty->node));
#define INIT_MATCHVEC_SIZE 10
  vector matchvec;
  unsigned int index;
  char **match_str;
  struct cmd_token *token;
  char *command;
  int lcd;
  vector matches = NULL;
  vector match_vector;

  if (vector_active (vline) == 0)
    {
      vector_free (cmd_vector);
      *status = CMD_ERR_NO_MATCH;
      return NULL;
    }
  else
    index = vector_active (vline) - 1;

  /* First, filter by command string */
  for (i = 0; i <= index; i++)
    {
      command = vector_slot (vline, i);
      enum match_type match;
      int ret;

      if (matches)
        cmd_matches_free(&matches);

      /* First try completion match, if there is exactly match return 1 */
      ret = cmd_vector_filter(cmd_vector,
	                      FILTER_RELAXED,
	                      vline, i,
	                      &match,
	                      &matches);

      if (ret != CMD_SUCCESS)
	{
	  vector_free(cmd_vector);
	  cmd_matches_free(&matches);
	  *status = ret;
	  return NULL;
	}

      /* Break here - the completion mustn't be checked to be non-ambiguous */
      if (i == index)
	break;

      /* If there is exact match then filter ambiguous match else check
	 ambiguousness. */
      ret = is_cmd_ambiguous (cmd_vector, command, matches, match);
      if (ret == 1)
	{
	  vector_free (cmd_vector);
	  cmd_matches_free(&matches);
	  *status = CMD_ERR_AMBIGUOUS;
	  return NULL;
	}
    }
  
  /* Prepare match vector. */
  matchvec = vector_init (INIT_MATCHVEC_SIZE);

  /* Build the possible list of continuations into a list of completions */
  for (i = 0; i < vector_active (matches); i++)
    if ((match_vector = vector_slot (matches, i)))
      {
	const char *string;
	unsigned int j;

	for (j = 0; j < vector_active (match_vector); j++)
	  if ((token = vector_slot (match_vector, j)))
            {
              string = cmd_entry_function (vector_slot (vline, index),
                                           token);
              if (string && cmd_unique_string (matchvec, string))
                vector_set (matchvec, (islib != 0 ?
                                      XSTRDUP (MTYPE_TMP, string) :
                                      strdup (string) /* rl freed */));
            }
      }

  /* We don't need cmd_vector any more. */
  vector_free (cmd_vector);
  cmd_matches_free(&matches);

  /* No matched command */
  if (vector_slot (matchvec, 0) == NULL)
    {
      vector_free (matchvec);

      /* In case of 'command \t' pattern.  Do you need '?' command at
         the end of the line. */
      if (vector_slot (vline, index) == '\0')
	*status = CMD_ERR_NOTHING_TODO;
      else
	*status = CMD_ERR_NO_MATCH;
      return NULL;
    }

  /* Only one matched */
  if (vector_slot (matchvec, 1) == NULL)
    {
      size_t index_size = matchvec->alloced * sizeof (void *);
      match_str = XMALLOC (MTYPE_TMP, index_size);
      memcpy (match_str, matchvec->index, index_size);
      vector_free (matchvec);

      *status = CMD_COMPLETE_FULL_MATCH;
      return match_str;
    }
  /* Make it sure last element is NULL. */
  vector_set (matchvec, NULL);

  /* Check LCD of matched strings. */
  if (vector_slot (vline, index) != NULL)
    {
      lcd = cmd_lcd ((char **) matchvec->index);

      if (lcd)
	{
	  int len = strlen (vector_slot (vline, index));

	  if (len < lcd)
	    {
	      char *lcdstr;

	      lcdstr = (islib != 0 ?
                        XMALLOC (MTYPE_TMP, lcd + 1) :
                        malloc(lcd + 1));
	      memcpy (lcdstr, matchvec->index[0], lcd);
	      lcdstr[lcd] = '\0';

	      /* Free matchvec. */
	      for (i = 0; i < vector_active (matchvec); i++)
                {
                  if (vector_slot (matchvec, i))
                    {
                      if (islib != 0)
                        XFREE (MTYPE_TMP, vector_slot (matchvec, i));
                      else
                        free (vector_slot (matchvec, i));
                    }
                }
	      vector_free (matchvec);

	      /* Make new matchvec. */
	      matchvec = vector_init (INIT_MATCHVEC_SIZE);
	      vector_set (matchvec, lcdstr);

              size_t index_size = matchvec->alloced * sizeof (void *);
              match_str = XMALLOC (MTYPE_TMP, index_size);
              memcpy (match_str, matchvec->index, index_size);
              vector_free (matchvec);

	      *status = CMD_COMPLETE_MATCH;
	      return match_str;
	    }
	}
    }

  match_str = (char **) matchvec->index;
  cmd_complete_sort(matchvec);
  vector_only_wrapper_free (matchvec);
  *status = CMD_COMPLETE_LIST_MATCH;
  return match_str;
}

char **
cmd_complete_command_lib (vector vline, struct vty *vty, int *status, int islib)
{
  char **ret;

  if ( cmd_try_do_shortcut(vty->node, vector_slot(vline, 0) ) )
    {
      enum node_type onode;
      vector shifted_vline;
      unsigned int index;

      onode = vty->node;
      vty->node = ENABLE_NODE;
      /* We can try it on enable node, cos' the vty is authenticated */

      shifted_vline = vector_init (vector_count(vline));
      /* use memcpy? */
      for (index = 1; index < vector_active (vline); index++) 
	{
	  vector_set_index (shifted_vline, index-1, vector_lookup(vline, index));
	}

      ret = cmd_complete_command_real (shifted_vline, vty, status, islib);

      vector_free(shifted_vline);
      vty->node = onode;
      return ret;
  }

  return cmd_complete_command_real (vline, vty, status, islib);
}

>>>>>>> 3d3c3cbd
char **
cmd_complete_command (vector vline, struct vty *vty, int *status)
{
  return cmd_complete_command_lib (vline, vty, status, 0);
}

/* return parent node */
/* MUST eventually converge on CONFIG_NODE */
enum node_type
node_parent ( enum node_type node )
{
  enum node_type ret;

  assert (node > CONFIG_NODE);

  switch (node)
    {
    case BGP_VPNV4_NODE:
    case BGP_VPNV6_NODE:
    case BGP_ENCAP_NODE:
    case BGP_ENCAPV6_NODE:
    case BGP_VNC_DEFAULTS_NODE:
    case BGP_VNC_NVE_GROUP_NODE: 
    case BGP_VNC_L2_GROUP_NODE: 
    case BGP_IPV4_NODE:
    case BGP_IPV4M_NODE:
    case BGP_IPV6_NODE:
    case BGP_IPV6M_NODE:
      ret = BGP_NODE;
      break;
    case KEYCHAIN_KEY_NODE:
      ret = KEYCHAIN_NODE;
      break;
    case LINK_PARAMS_NODE:
      ret = INTERFACE_NODE;
      break;
    case LDP_IPV4_NODE:
    case LDP_IPV6_NODE:
      ret = LDP_NODE;
      break;
    case LDP_IPV4_IFACE_NODE:
      ret = LDP_IPV4_NODE;
      break;
    case LDP_IPV6_IFACE_NODE:
      ret = LDP_IPV6_NODE;
      break;
    case LDP_PSEUDOWIRE_NODE:
      ret = LDP_L2VPN_NODE;
      break;
    default:
      ret = CONFIG_NODE;
      break;
    }

  return ret;
}

/* Execute command by argument vline vector. */
static int
cmd_execute_command_real (vector vline,
                          enum filter_type filter,
                          struct vty *vty,
                          struct cmd_element **cmd)
{
  struct list *argv_list;
  enum matcher_rv status;
  struct cmd_element *matched_element = NULL;

  struct graph *cmdgraph = cmd_node_graph (cmdvec, vty->node);
  status = command_match (cmdgraph, vline, &argv_list, &matched_element);

  if (cmd)
    *cmd = matched_element;

  // if matcher error, return corresponding CMD_ERR
  if (MATCHER_ERROR(status))
    switch (status)
    {
      case MATCHER_INCOMPLETE:
        return CMD_ERR_INCOMPLETE;
      case MATCHER_AMBIGUOUS:
        return CMD_ERR_AMBIGUOUS;
      default:
        return CMD_ERR_NO_MATCH;
    }

  // build argv array from argv list
  struct cmd_token **argv = XMALLOC (MTYPE_TMP, argv_list->count * sizeof (struct cmd_token *));
  struct listnode *ln;
  struct cmd_token *token;
  unsigned int i = 0;
  for (ALL_LIST_ELEMENTS_RO(argv_list,ln,token))
    argv[i++] = token;

  int argc = argv_list->count;

  int ret;
  if (matched_element->daemon)
    ret = CMD_SUCCESS_DAEMON;
  else
    ret = matched_element->func (matched_element, vty, argc, argv);

  // delete list and cmd_token's in it
  list_delete (argv_list);

  return ret;
}

/**
 * Execute a given command, handling things like "do ..." and checking
 * whether the given command might apply at a parent node if doesn't
 * apply for the current node.
 *
 * @param vline Command line input, vector of char* where each element is
 *              one input token.
 * @param vty The vty context in which the command should be executed.
 * @param cmd Pointer where the struct cmd_element of the matched command
 *            will be stored, if any. May be set to NULL if this info is
 *            not needed.
 * @param vtysh If set != 0, don't lookup the command at parent nodes.
 * @return The status of the command that has been executed or an error code
 *         as to why no command could be executed.
 */
int
cmd_execute_command (vector vline, struct vty *vty, struct cmd_element **cmd,
                     int vtysh) {
  int ret, saved_ret = 0;
  enum node_type onode, try_node;

  onode = try_node = vty->node;

  if ( cmd_try_do_shortcut(vty->node, vector_slot(vline, 0) ) )
    {
      vector shifted_vline;
      unsigned int index;

      vty->node = ENABLE_NODE;
      /* We can try it on enable node, cos' the vty is authenticated */

      shifted_vline = vector_init (vector_count(vline));
      /* use memcpy? */
      for (index = 1; index < vector_active (vline); index++)
        vector_set_index (shifted_vline, index-1, vector_lookup(vline, index));

      ret = cmd_execute_command_real (shifted_vline, FILTER_RELAXED, vty, cmd);

      vector_free(shifted_vline);
      vty->node = onode;
      return ret;
  }


  saved_ret = ret = cmd_execute_command_real (vline, FILTER_RELAXED, vty, cmd);

  if (vtysh)
    return saved_ret;

  if (ret != CMD_SUCCESS && ret != CMD_WARNING)
    {
      /* This assumes all nodes above CONFIG_NODE are childs of CONFIG_NODE */
      while (vty->node > CONFIG_NODE)
        {
          try_node = node_parent(try_node);
          vty->node = try_node;
          ret = cmd_execute_command_real (vline, FILTER_RELAXED, vty, cmd);
          if (ret == CMD_SUCCESS || ret == CMD_WARNING)
            return ret;
        }
      /* no command succeeded, reset the vty to the original node */
      vty->node = onode;
    }

  /* return command status for original node */
  return saved_ret;
}

/**
 * Execute a given command, matching it strictly against the current node.
 * This mode is used when reading config files.
 *
 * @param vline Command line input, vector of char* where each element is
 *              one input token.
 * @param vty The vty context in which the command should be executed.
 * @param cmd Pointer where the struct cmd_element* of the matched command
 *            will be stored, if any. May be set to NULL if this info is
 *            not needed.
 * @return The status of the command that has been executed or an error code
 *         as to why no command could be executed.
 */
int
cmd_execute_command_strict (vector vline, struct vty *vty,
                            struct cmd_element **cmd)
{
  return cmd_execute_command_real(vline, FILTER_STRICT, vty, cmd);
}

/**
 * Parse one line of config, walking up the parse tree attempting to find a match
 *
 * @param vty The vty context in which the command should be executed.
 * @param cmd Pointer where the struct cmd_element* of the match command
 *            will be stored, if any.  May be set to NULL if this info is
 *            not needed.
 * @param use_daemon Boolean to control whether or not we match on CMD_SUCCESS_DAEMON
 *                   or not.
 * @return The status of the command that has been executed or an error code
 *         as to why no command could be executed.
 */
int
command_config_read_one_line (struct vty *vty, struct cmd_element **cmd, int use_daemon)
{
  vector vline;
  int saved_node;
  int ret;

  vline = cmd_make_strvec (vty->buf);

  /* In case of comment line */
  if (vline == NULL)
    return CMD_SUCCESS;

  /* Execute configuration command : this is strict match */
  ret = cmd_execute_command_strict (vline, vty, cmd);

  // Climb the tree and try the command again at each node
  if (!(use_daemon && ret == CMD_SUCCESS_DAEMON) &&
      !(!use_daemon && ret == CMD_ERR_NOTHING_TODO) &&
      ret != CMD_SUCCESS &&
      ret != CMD_WARNING &&
      vty->node != CONFIG_NODE) {

    saved_node = vty->node;

    while (!(use_daemon && ret == CMD_SUCCESS_DAEMON) &&
           !(!use_daemon && ret == CMD_ERR_NOTHING_TODO) &&
           ret != CMD_SUCCESS &&
           ret != CMD_WARNING &&
           vty->node > CONFIG_NODE) {
      vty->node = node_parent(vty->node);
      ret = cmd_execute_command_strict (vline, vty, cmd);
    }

    // If climbing the tree did not work then ignore the command and
    // stay at the same node
    if (!(use_daemon && ret == CMD_SUCCESS_DAEMON) &&
        !(!use_daemon && ret == CMD_ERR_NOTHING_TODO) &&
        ret != CMD_SUCCESS &&
        ret != CMD_WARNING)
      {
        vty->node = saved_node;
      }
  }

  if (ret != CMD_SUCCESS && ret != CMD_WARNING)
    memcpy (vty->error_buf, vty->buf, VTY_BUFSIZ);

  cmd_free_strvec (vline);

  return ret;
}

/* Configuration make from file. */
int
config_from_file (struct vty *vty, FILE *fp, unsigned int *line_num)
{
  int ret, error_ret=0;
  *line_num = 0;

  while (fgets (vty->buf, VTY_BUFSIZ, fp))
    {
      if (!error_ret)
        ++(*line_num);

      ret = command_config_read_one_line (vty, NULL, 0);

      if (ret != CMD_SUCCESS && ret != CMD_WARNING &&
          ret != CMD_ERR_NOTHING_TODO)
        error_ret = ret;
    }

  if (error_ret) {
      return error_ret;
  }

  return CMD_SUCCESS;
}

/* Configuration from terminal */
DEFUN (config_terminal,
       config_terminal_cmd,
       "configure terminal",
       "Configuration from vty interface\n"
       "Configuration terminal\n")
{
  if (vty_config_lock (vty))
    vty->node = CONFIG_NODE;
  else
    {
      vty_out (vty, "VTY configuration is locked by other VTY%s", VTY_NEWLINE);
      return CMD_WARNING;
    }
  return CMD_SUCCESS;
}

/* Enable command */
DEFUN (enable,
       config_enable_cmd,
       "enable",
       "Turn on privileged mode command\n")
{
  /* If enable password is NULL, change to ENABLE_NODE */
  if ((host.enable == NULL && host.enable_encrypt == NULL) ||
      vty->type == VTY_SHELL_SERV)
    vty->node = ENABLE_NODE;
  else
    vty->node = AUTH_ENABLE_NODE;

  return CMD_SUCCESS;
}

/* Disable command */
DEFUN (disable,
       config_disable_cmd,
       "disable",
       "Turn off privileged mode command\n")
{
  if (vty->node == ENABLE_NODE)
    vty->node = VIEW_NODE;
  return CMD_SUCCESS;
}

/* Down vty node level. */
DEFUN (config_exit,
       config_exit_cmd,
       "exit",
       "Exit current mode and down to previous mode\n")
{
  switch (vty->node)
    {
    case VIEW_NODE:
    case ENABLE_NODE:
      if (vty_shell (vty))
        exit (0);
      else
        vty->status = VTY_CLOSE;
      break;
    case CONFIG_NODE:
      vty->node = ENABLE_NODE;
      vty_config_unlock (vty);
      break;
    case INTERFACE_NODE:
    case NS_NODE:
    case VRF_NODE:
    case ZEBRA_NODE:
    case BGP_NODE:
    case RIP_NODE:
    case RIPNG_NODE:
    case OSPF_NODE:
    case OSPF6_NODE:
    case LDP_NODE:
    case LDP_L2VPN_NODE:
    case ISIS_NODE:
    case KEYCHAIN_NODE:
    case MASC_NODE:
    case RMAP_NODE:
    case PIM_NODE:
    case VTY_NODE:
      vty->node = CONFIG_NODE;
      break;
    case BGP_IPV4_NODE:
    case BGP_IPV4M_NODE:
    case BGP_VPNV4_NODE:
    case BGP_VPNV6_NODE:
    case BGP_ENCAP_NODE:
    case BGP_ENCAPV6_NODE:
    case BGP_VNC_DEFAULTS_NODE:
    case BGP_VNC_NVE_GROUP_NODE:
    case BGP_VNC_L2_GROUP_NODE:
    case BGP_IPV6_NODE:
    case BGP_IPV6M_NODE:
      vty->node = BGP_NODE;
      break;
    case LDP_IPV4_NODE:
    case LDP_IPV6_NODE:
      vty->node = LDP_NODE;
      break;
    case LDP_IPV4_IFACE_NODE:
      vty->node = LDP_IPV4_NODE;
      break;
    case LDP_IPV6_IFACE_NODE:
      vty->node = LDP_IPV6_NODE;
      break;
    case LDP_PSEUDOWIRE_NODE:
      vty->node = LDP_L2VPN_NODE;
      break;
    case KEYCHAIN_KEY_NODE:
      vty->node = KEYCHAIN_NODE;
      break;
    case LINK_PARAMS_NODE:
      vty->node = INTERFACE_NODE;
      break;
    default:
      break;
    }
  return CMD_SUCCESS;
}

/* ALIAS_FIXME */
DEFUN (config_quit,
       config_quit_cmd,
       "quit",
       "Exit current mode and down to previous mode\n")
{
  return config_exit (self, vty, argc, argv);
}


/* End of configuration. */
DEFUN (config_end,
       config_end_cmd,
       "end",
       "End current mode and change to enable mode.")
{
  switch (vty->node)
    {
    case VIEW_NODE:
    case ENABLE_NODE:
      /* Nothing to do. */
      break;
    case CONFIG_NODE:
    case INTERFACE_NODE:
    case NS_NODE:
    case VRF_NODE:
    case ZEBRA_NODE:
    case RIP_NODE:
    case RIPNG_NODE:
    case BGP_NODE:
    case BGP_ENCAP_NODE:
    case BGP_ENCAPV6_NODE:
    case BGP_VNC_DEFAULTS_NODE:
    case BGP_VNC_NVE_GROUP_NODE:
    case BGP_VNC_L2_GROUP_NODE:
    case BGP_VPNV4_NODE:
    case BGP_VPNV6_NODE:
    case BGP_IPV4_NODE:
    case BGP_IPV4M_NODE:
    case BGP_IPV6_NODE:
    case BGP_IPV6M_NODE:
    case RMAP_NODE:
    case OSPF_NODE:
    case OSPF6_NODE:
    case LDP_NODE:
    case LDP_IPV4_NODE:
    case LDP_IPV6_NODE:
    case LDP_IPV4_IFACE_NODE:
    case LDP_IPV6_IFACE_NODE:
    case LDP_L2VPN_NODE:
    case LDP_PSEUDOWIRE_NODE:
    case ISIS_NODE:
    case KEYCHAIN_NODE:
    case KEYCHAIN_KEY_NODE:
    case MASC_NODE:
    case PIM_NODE:
    case VTY_NODE:
    case LINK_PARAMS_NODE:
      vty_config_unlock (vty);
      vty->node = ENABLE_NODE;
      break;
    default:
      break;
    }
  return CMD_SUCCESS;
}

/* Show version. */
DEFUN (show_version,
       show_version_cmd,
       "show version",
       SHOW_STR
       "Displays zebra version\n")
{
  vty_out (vty, "Quagga %s (%s).%s", QUAGGA_VERSION, host.name?host.name:"",
           VTY_NEWLINE);
  vty_out (vty, "%s%s%s", QUAGGA_COPYRIGHT, GIT_INFO, VTY_NEWLINE);
  vty_out (vty, "configured with:%s    %s%s", VTY_NEWLINE,
           QUAGGA_CONFIG_ARGS, VTY_NEWLINE);

  return CMD_SUCCESS;
}

/* Help display function for all node. */
DEFUN (config_help,
       config_help_cmd,
       "help",
       "Description of the interactive help system\n")
{
  vty_out (vty,
           "Quagga VTY provides advanced help feature.  When you need help,%s\
anytime at the command line please press '?'.%s\
%s\
If nothing matches, the help list will be empty and you must backup%s\
 until entering a '?' shows the available options.%s\
Two styles of help are provided:%s\
1. Full help is available when you are ready to enter a%s\
command argument (e.g. 'show ?') and describes each possible%s\
argument.%s\
2. Partial help is provided when an abbreviated argument is entered%s\
   and you want to know what arguments match the input%s\
   (e.g. 'show me?'.)%s%s", VTY_NEWLINE, VTY_NEWLINE, VTY_NEWLINE,
           VTY_NEWLINE, VTY_NEWLINE, VTY_NEWLINE, VTY_NEWLINE, VTY_NEWLINE,
           VTY_NEWLINE, VTY_NEWLINE, VTY_NEWLINE, VTY_NEWLINE, VTY_NEWLINE);
  return CMD_SUCCESS;
}

static void
permute (struct graph_node *start, struct vty *vty)
{
  static struct list *position = NULL;
  if (!position) position = list_new ();

  // recursive dfs
  listnode_add (position, start);
  for (unsigned int i = 0; i < vector_active (start->to); i++)
  {
    struct graph_node *gn = vector_slot (start->to, i);
    struct cmd_token *tok = gn->data;
    if (tok->type == END_TKN || gn == start)
    {
      struct graph_node *gnn;
      struct listnode *ln;
      vty_out (vty, " ");
      for (ALL_LIST_ELEMENTS_RO (position,ln,gnn))
      {
        struct cmd_token *tt = gnn->data;
        if (tt->type < SELECTOR_TKN)
          vty_out (vty, " %s", tt->text);
      }
      if (gn == start)
        vty_out (vty, "...");
      vty_out (vty, VTY_NEWLINE);
    }
    else
      permute (gn, vty);
  }
  list_delete_node (position, listtail(position));
}

/* Help display function for all node. */
DEFUN (config_list,
       config_list_cmd,
       "list [permutations]",
       "Print command list\n"
       "Print all possible command permutations\n")
{
  vty_out (vty, "Current node id: %d%s", vty->node, VTY_NEWLINE);
  struct cmd_node *node = vector_slot (cmdvec, vty->node);

  if ((strmatch (argv[0]->text, "list") && argc == 2) ||
      (strmatch (argv[0]->text, "show") && argc == 3))
    permute (vector_slot (node->cmdgraph->nodes, 0), vty);
  else
  {
    /* loop over all commands at this node */
    struct cmd_element *element = NULL;
    for (unsigned int i = 0; i < vector_active(node->cmd_vector); i++)
        if ((element = vector_slot (node->cmd_vector, i)) &&
             element->attr != CMD_ATTR_DEPRECATED &&
             element->attr != CMD_ATTR_HIDDEN)
          vty_out (vty, "    %s%s", element->string, VTY_NEWLINE);
  }
  return CMD_SUCCESS;
}

DEFUN (show_commandtree,
       show_commandtree_cmd,
       "show commandtree [permutations]",
       SHOW_STR
       "Show command tree\n")
{
  return config_list (self, vty, argc, argv);
}

/* Write current configuration into file. */

DEFUN (config_write,
       config_write_cmd,
       "write [<file|memory|terminal>]",
       "Write running configuration to memory, network, or terminal\n"
       "Write to configuration file\n"
       "Write configuration currently in memory\n"
       "Write configuration to terminal\n")
{
  int idx_type = 1;
  unsigned int i;
  int fd;
  struct cmd_node *node;
  char *config_file;
  char *config_file_tmp = NULL;
  char *config_file_sav = NULL;
  int ret = CMD_WARNING;
  struct vty *file_vty;
  struct stat conf_stat;

  // if command was 'write terminal', 'write memory' or 'show running-config'
  if (argc == 2 && (!strcmp(argv[idx_type]->text, "terminal") ||
                    !strcmp(argv[idx_type]->text, "memory") ||
                    !strcmp(argv[0]->text, "show")))
  {
    if (vty->type == VTY_SHELL_SERV)
      {
        for (i = 0; i < vector_active (cmdvec); i++)
          if ((node = vector_slot (cmdvec, i)) && node->func && node->vtysh)
            {
              if ((*node->func) (vty))
                vty_out (vty, "!%s", VTY_NEWLINE);
            }
      }
    else
      {
        vty_out (vty, "%sCurrent configuration:%s", VTY_NEWLINE,
                 VTY_NEWLINE);
        vty_out (vty, "!%s", VTY_NEWLINE);

        for (i = 0; i < vector_active (cmdvec); i++)
          if ((node = vector_slot (cmdvec, i)) && node->func)
            {
              if ((*node->func) (vty))
                vty_out (vty, "!%s", VTY_NEWLINE);
            }
        vty_out (vty, "end%s",VTY_NEWLINE);
      }
    return CMD_SUCCESS;
  }

  /* Check and see if we are operating under vtysh configuration */
  if (host.config == NULL)
    {
      vty_out (vty, "Can't save to configuration file, using vtysh.%s",
               VTY_NEWLINE);
      return CMD_WARNING;
    }

  /* Get filename. */
  config_file = host.config;

  config_file_sav =
    XMALLOC (MTYPE_TMP, strlen (config_file) + strlen (CONF_BACKUP_EXT) + 1);
  strcpy (config_file_sav, config_file);
  strcat (config_file_sav, CONF_BACKUP_EXT);


  config_file_tmp = XMALLOC (MTYPE_TMP, strlen (config_file) + 8);
  sprintf (config_file_tmp, "%s.XXXXXX", config_file);

  /* Open file to configuration write. */
  fd = mkstemp (config_file_tmp);
  if (fd < 0)
    {
      vty_out (vty, "Can't open configuration file %s.%s", config_file_tmp,
               VTY_NEWLINE);
      goto finished;
    }

  /* Make vty for configuration file. */
  file_vty = vty_new ();
  file_vty->wfd = fd;
  file_vty->type = VTY_FILE;

  /* Config file header print. */
  vty_out (file_vty, "!\n! Zebra configuration saved from vty\n!   ");
  vty_time_print (file_vty, 1);
  vty_out (file_vty, "!\n");

  for (i = 0; i < vector_active (cmdvec); i++)
    if ((node = vector_slot (cmdvec, i)) && node->func)
      {
        if ((*node->func) (file_vty))
          vty_out (file_vty, "!\n");
      }
  vty_close (file_vty);

  if (stat(config_file, &conf_stat) >= 0)
    {
      if (unlink (config_file_sav) != 0)
        if (errno != ENOENT)
          {
            vty_out (vty, "Can't unlink backup configuration file %s.%s", config_file_sav,
                     VTY_NEWLINE);
            goto finished;
          }
      if (link (config_file, config_file_sav) != 0)
        {
          vty_out (vty, "Can't backup old configuration file %s.%s", config_file_sav,
                   VTY_NEWLINE);
          goto finished;
        }
      sync ();
      if (unlink (config_file) != 0)
        {
          vty_out (vty, "Can't unlink configuration file %s.%s", config_file,
                   VTY_NEWLINE);
          goto finished;
        }
    }
  if (link (config_file_tmp, config_file) != 0)
    {
      vty_out (vty, "Can't save configuration file %s.%s", config_file,
               VTY_NEWLINE);
      goto finished;
    }
  sync ();

  if (chmod (config_file, CONFIGFILE_MASK) != 0)
    {
      vty_out (vty, "Can't chmod configuration file %s: %s (%d).%s",
        config_file, safe_strerror(errno), errno, VTY_NEWLINE);
      goto finished;
    }

  vty_out (vty, "Configuration saved to %s%s", config_file,
           VTY_NEWLINE);
  ret = CMD_SUCCESS;

finished:
  unlink (config_file_tmp);
  XFREE (MTYPE_TMP, config_file_tmp);
  XFREE (MTYPE_TMP, config_file_sav);
  return ret;
}

/* ALIAS_FIXME for 'write <terminal|memory>' */
DEFUN (show_running_config,
       show_running_config_cmd,
       "show running-config",
       SHOW_STR
       "running configuration (same as write terminal/memory)\n")
{
  return config_write (self, vty, argc, argv);
}

/* ALIAS_FIXME for 'write file' */
DEFUN (copy_runningconf_startupconf,
       copy_runningconf_startupconf_cmd,
       "copy running-config startup-config",
       "Copy configuration\n"
       "Copy running config to... \n"
       "Copy running config to startup config (same as write file)\n")
{
  return config_write (self, vty, argc, argv);
}
/** -- **/

/* Write startup configuration into the terminal. */
DEFUN (show_startup_config,
       show_startup_config_cmd,
       "show startup-config",
       SHOW_STR
       "Contents of startup configuration\n")
{
  char buf[BUFSIZ];
  FILE *confp;

  confp = fopen (host.config, "r");
  if (confp == NULL)
    {
      vty_out (vty, "Can't open configuration file [%s] due to '%s'%s",
               host.config, safe_strerror(errno), VTY_NEWLINE);
      return CMD_WARNING;
    }

  while (fgets (buf, BUFSIZ, confp))
    {
      char *cp = buf;

      while (*cp != '\r' && *cp != '\n' && *cp != '\0')
        cp++;
      *cp = '\0';

      vty_out (vty, "%s%s", buf, VTY_NEWLINE);
    }

  fclose (confp);

  return CMD_SUCCESS;
}

/* Hostname configuration */
DEFUN (config_hostname,
       hostname_cmd,
       "hostname WORD",
       "Set system's network name\n"
       "This system's network name\n")
{
  struct cmd_token *word = argv[1];

  if (!isalpha((int) word->arg[0]))
    {
      vty_out (vty, "Please specify string starting with alphabet%s", VTY_NEWLINE);
      return CMD_WARNING;
    }

  if (host.name)
    XFREE (MTYPE_HOST, host.name);

  host.name = XSTRDUP (MTYPE_HOST, word->arg);
  return CMD_SUCCESS;
}

DEFUN (config_no_hostname,
       no_hostname_cmd,
       "no hostname [HOSTNAME]",
       NO_STR
       "Reset system's network name\n"
       "Host name of this router\n")
{
  if (host.name)
    XFREE (MTYPE_HOST, host.name);
  host.name = NULL;
  return CMD_SUCCESS;
}

/* VTY interface password set. */
DEFUN (config_password,
       password_cmd,
       "password [(8-8)] WORD",
       "Assign the terminal connection password\n"
       "Specifies a HIDDEN password will follow\n"
       "The password string\n")
{
  int idx_8 = 1;
  int idx_word = 2;
  if (argc == 3) // '8' was specified
  {
    if (host.password)
      XFREE (MTYPE_HOST, host.password);
    host.password = NULL;
    if (host.password_encrypt)
      XFREE (MTYPE_HOST, host.password_encrypt);
    host.password_encrypt = XSTRDUP (MTYPE_HOST, argv[idx_word]->arg);
    return CMD_SUCCESS;
  }

  if (!isalnum (argv[idx_8]->arg[0]))
    {
      vty_out (vty,
               "Please specify string starting with alphanumeric%s", VTY_NEWLINE);
      return CMD_WARNING;
    }

  if (host.password)
    XFREE (MTYPE_HOST, host.password);
  host.password = NULL;

  if (host.encrypt)
    {
      if (host.password_encrypt)
        XFREE (MTYPE_HOST, host.password_encrypt);
      host.password_encrypt = XSTRDUP (MTYPE_HOST, zencrypt (argv[idx_8]->arg));
    }
  else
    host.password = XSTRDUP (MTYPE_HOST, argv[idx_8]->arg);

  return CMD_SUCCESS;
}

/* VTY enable password set. */
DEFUN (config_enable_password,
       enable_password_cmd,
       "enable password [(8-8)] WORD",
       "Modify enable password parameters\n"
       "Assign the privileged level password\n"
       "Specifies a HIDDEN password will follow\n"
       "dummy string \n"
       "The HIDDEN 'enable' password string\n")
{
  int idx_8 = 2;
  int idx_word = 3;

  /* Crypt type is specified. */
  if (argc == 4)
    {
      if (argv[idx_8]->arg[0] == '8')
        {
          if (host.enable)
            XFREE (MTYPE_HOST, host.enable);
          host.enable = NULL;

          if (host.enable_encrypt)
            XFREE (MTYPE_HOST, host.enable_encrypt);
          host.enable_encrypt = XSTRDUP (MTYPE_HOST, argv[idx_word]->arg);

          return CMD_SUCCESS;
        }
      else
        {
          vty_out (vty, "Unknown encryption type.%s", VTY_NEWLINE);
          return CMD_WARNING;
        }
    }

  if (!isalnum (argv[idx_8]->arg[0]))
    {
      vty_out (vty,
               "Please specify string starting with alphanumeric%s", VTY_NEWLINE);
      return CMD_WARNING;
    }

  if (host.enable)
    XFREE (MTYPE_HOST, host.enable);
  host.enable = NULL;

  /* Plain password input. */
  if (host.encrypt)
    {
      if (host.enable_encrypt)
        XFREE (MTYPE_HOST, host.enable_encrypt);
      host.enable_encrypt = XSTRDUP (MTYPE_HOST, zencrypt (argv[idx_8]->arg));
    }
  else
    host.enable = XSTRDUP (MTYPE_HOST, argv[idx_8]->arg);

  return CMD_SUCCESS;
}

/* VTY enable password delete. */
DEFUN (no_config_enable_password,
       no_enable_password_cmd,
       "no enable password",
       NO_STR
       "Modify enable password parameters\n"
       "Assign the privileged level password\n")
{
  if (host.enable)
    XFREE (MTYPE_HOST, host.enable);
  host.enable = NULL;

  if (host.enable_encrypt)
    XFREE (MTYPE_HOST, host.enable_encrypt);
  host.enable_encrypt = NULL;

  return CMD_SUCCESS;
}

DEFUN (service_password_encrypt,
       service_password_encrypt_cmd,
       "service password-encryption",
       "Set up miscellaneous service\n"
       "Enable encrypted passwords\n")
{
  if (host.encrypt)
    return CMD_SUCCESS;

  host.encrypt = 1;

  if (host.password)
    {
      if (host.password_encrypt)
        XFREE (MTYPE_HOST, host.password_encrypt);
      host.password_encrypt = XSTRDUP (MTYPE_HOST, zencrypt (host.password));
    }
  if (host.enable)
    {
      if (host.enable_encrypt)
        XFREE (MTYPE_HOST, host.enable_encrypt);
      host.enable_encrypt = XSTRDUP (MTYPE_HOST, zencrypt (host.enable));
    }

  return CMD_SUCCESS;
}

DEFUN (no_service_password_encrypt,
       no_service_password_encrypt_cmd,
       "no service password-encryption",
       NO_STR
       "Set up miscellaneous service\n"
       "Enable encrypted passwords\n")
{
  if (! host.encrypt)
    return CMD_SUCCESS;

  host.encrypt = 0;

  if (host.password_encrypt)
    XFREE (MTYPE_HOST, host.password_encrypt);
  host.password_encrypt = NULL;

  if (host.enable_encrypt)
    XFREE (MTYPE_HOST, host.enable_encrypt);
  host.enable_encrypt = NULL;

  return CMD_SUCCESS;
}

DEFUN (config_terminal_length,
       config_terminal_length_cmd,
       "terminal length (0-512)",
       "Set terminal line parameters\n"
       "Set number of lines on a screen\n"
       "Number of lines on screen (0 for no pausing)\n")
{
  int idx_number = 2;
  int lines;
  char *endptr = NULL;

  lines = strtol (argv[idx_number]->arg, &endptr, 10);
  if (lines < 0 || lines > 512 || *endptr != '\0')
    {
      vty_out (vty, "length is malformed%s", VTY_NEWLINE);
      return CMD_WARNING;
    }
  vty->lines = lines;

  return CMD_SUCCESS;
}

DEFUN (config_terminal_no_length,
       config_terminal_no_length_cmd,
       "terminal no length",
       "Set terminal line parameters\n"
       NO_STR
       "Set number of lines on a screen\n")
{
  vty->lines = -1;
  return CMD_SUCCESS;
}

DEFUN (service_terminal_length,
       service_terminal_length_cmd,
       "service terminal-length (0-512)",
       "Set up miscellaneous service\n"
       "System wide terminal length configuration\n"
       "Number of lines of VTY (0 means no line control)\n")
{
  int idx_number = 2;
  int lines;
  char *endptr = NULL;

  lines = strtol (argv[idx_number]->arg, &endptr, 10);
  if (lines < 0 || lines > 512 || *endptr != '\0')
    {
      vty_out (vty, "length is malformed%s", VTY_NEWLINE);
      return CMD_WARNING;
    }
  host.lines = lines;

  return CMD_SUCCESS;
}

DEFUN (no_service_terminal_length,
       no_service_terminal_length_cmd,
       "no service terminal-length [(0-512)]",
       NO_STR
       "Set up miscellaneous service\n"
       "System wide terminal length configuration\n"
       "Number of lines of VTY (0 means no line control)\n")
{
  host.lines = -1;
  return CMD_SUCCESS;
}

DEFUN_HIDDEN (do_echo,
              echo_cmd,
              "echo MESSAGE...",
              "Echo a message back to the vty\n"
              "The message to echo\n")
{
  char *message;

  vty_out (vty, "%s%s", ((message = argv_concat (argv, argc, 1)) ? message : ""),
           VTY_NEWLINE);
  if (message)
    XFREE(MTYPE_TMP, message);
  return CMD_SUCCESS;
}

DEFUN (config_logmsg,
       config_logmsg_cmd,
       "logmsg <emergencies|alerts|critical|errors|warnings|notifications|informational|debugging> MESSAGE...",
       "Send a message to enabled logging destinations\n"
       LOG_LEVEL_DESC
       "The message to send\n")
{
  int idx_log_level = 1;
  int idx_message = 2;
  int level;
  char *message;

  if ((level = level_match(argv[idx_log_level]->arg)) == ZLOG_DISABLED)
    return CMD_ERR_NO_MATCH;

  zlog(NULL, level, "%s", ((message = argv_concat(argv, argc, idx_message)) ? message : ""));
  if (message)
    XFREE(MTYPE_TMP, message);

  return CMD_SUCCESS;
}

DEFUN (show_logging,
       show_logging_cmd,
       "show logging",
       SHOW_STR
       "Show current logging configuration\n")
{
  struct zlog *zl = zlog_default;

  vty_out (vty, "Syslog logging: ");
  if (zl->maxlvl[ZLOG_DEST_SYSLOG] == ZLOG_DISABLED)
    vty_out (vty, "disabled");
  else
    vty_out (vty, "level %s, facility %s, ident %s",
             zlog_priority[zl->maxlvl[ZLOG_DEST_SYSLOG]],
             facility_name(zl->facility), zl->ident);
  vty_out (vty, "%s", VTY_NEWLINE);

  vty_out (vty, "Stdout logging: ");
  if (zl->maxlvl[ZLOG_DEST_STDOUT] == ZLOG_DISABLED)
    vty_out (vty, "disabled");
  else
    vty_out (vty, "level %s",
             zlog_priority[zl->maxlvl[ZLOG_DEST_STDOUT]]);
  vty_out (vty, "%s", VTY_NEWLINE);

  vty_out (vty, "Monitor logging: ");
  if (zl->maxlvl[ZLOG_DEST_MONITOR] == ZLOG_DISABLED)
    vty_out (vty, "disabled");
  else
    vty_out (vty, "level %s",
             zlog_priority[zl->maxlvl[ZLOG_DEST_MONITOR]]);
  vty_out (vty, "%s", VTY_NEWLINE);

  vty_out (vty, "File logging: ");
  if ((zl->maxlvl[ZLOG_DEST_FILE] == ZLOG_DISABLED) ||
      !zl->fp)
    vty_out (vty, "disabled");
  else
    vty_out (vty, "level %s, filename %s",
             zlog_priority[zl->maxlvl[ZLOG_DEST_FILE]],
             zl->filename);
  vty_out (vty, "%s", VTY_NEWLINE);

  vty_out (vty, "Protocol name: %s%s",
           zlog_proto_names[zl->protocol], VTY_NEWLINE);
  vty_out (vty, "Record priority: %s%s",
           (zl->record_priority ? "enabled" : "disabled"), VTY_NEWLINE);
  vty_out (vty, "Timestamp precision: %d%s",
           zl->timestamp_precision, VTY_NEWLINE);

  return CMD_SUCCESS;
}

DEFUN (config_log_stdout,
       config_log_stdout_cmd,
       "log stdout [<emergencies|alerts|critical|errors|warnings|notifications|informational|debugging>]",
       "Logging control\n"
       "Set stdout logging level\n"
       LOG_LEVEL_DESC)
{
  int idx_log_level = 2;

  if (argc == idx_log_level)
  {
    zlog_set_level (NULL, ZLOG_DEST_STDOUT, zlog_default->default_lvl);
    return CMD_SUCCESS;
  }
  int level;

  if ((level = level_match(argv[idx_log_level]->arg)) == ZLOG_DISABLED)
    return CMD_ERR_NO_MATCH;
  zlog_set_level (NULL, ZLOG_DEST_STDOUT, level);
  return CMD_SUCCESS;
}

DEFUN (no_config_log_stdout,
       no_config_log_stdout_cmd,
       "no log stdout [<emergencies|alerts|critical|errors|warnings|notifications|informational|debugging>]",
       NO_STR
       "Logging control\n"
       "Cancel logging to stdout\n"
       LOG_LEVEL_DESC)
{
  zlog_set_level (NULL, ZLOG_DEST_STDOUT, ZLOG_DISABLED);
  return CMD_SUCCESS;
}

DEFUN (config_log_monitor,
       config_log_monitor_cmd,
       "log monitor [<emergencies|alerts|critical|errors|warnings|notifications|informational|debugging>]",
       "Logging control\n"
       "Set terminal line (monitor) logging level\n"
       LOG_LEVEL_DESC)
{
  int idx_log_level = 2;

  if (argc == idx_log_level)
  {
    zlog_set_level (NULL, ZLOG_DEST_MONITOR, zlog_default->default_lvl);
    return CMD_SUCCESS;
  }
  int level;

  if ((level = level_match(argv[idx_log_level]->arg)) == ZLOG_DISABLED)
    return CMD_ERR_NO_MATCH;
  zlog_set_level (NULL, ZLOG_DEST_MONITOR, level);
  return CMD_SUCCESS;
}

DEFUN (no_config_log_monitor,
       no_config_log_monitor_cmd,
       "no log monitor [<emergencies|alerts|critical|errors|warnings|notifications|informational|debugging>]",
       NO_STR
       "Logging control\n"
       "Disable terminal line (monitor) logging\n"
       LOG_LEVEL_DESC)
{
  zlog_set_level (NULL, ZLOG_DEST_MONITOR, ZLOG_DISABLED);
  return CMD_SUCCESS;
}

static int
set_log_file(struct vty *vty, const char *fname, int loglevel)
{
  int ret;
  char *p = NULL;
  const char *fullpath;

  /* Path detection. */
  if (! IS_DIRECTORY_SEP (*fname))
    {
      char cwd[MAXPATHLEN+1];
      cwd[MAXPATHLEN] = '\0';

      if (getcwd (cwd, MAXPATHLEN) == NULL)
        {
          zlog_err ("config_log_file: Unable to alloc mem!");
          return CMD_WARNING;
        }

      if ( (p = XMALLOC (MTYPE_TMP, strlen (cwd) + strlen (fname) + 2))
          == NULL)
        {
          zlog_err ("config_log_file: Unable to alloc mem!");
          return CMD_WARNING;
        }
      sprintf (p, "%s/%s", cwd, fname);
      fullpath = p;
    }
  else
    fullpath = fname;

  ret = zlog_set_file (NULL, fullpath, loglevel);

  if (p)
    XFREE (MTYPE_TMP, p);

  if (!ret)
    {
      vty_out (vty, "can't open logfile %s\n", fname);
      return CMD_WARNING;
    }

  if (host.logfile)
    XFREE (MTYPE_HOST, host.logfile);

  host.logfile = XSTRDUP (MTYPE_HOST, fname);

#if defined(HAVE_CUMULUS)
  if (zlog_default->maxlvl[ZLOG_DEST_SYSLOG] != ZLOG_DISABLED)
    zlog_default->maxlvl[ZLOG_DEST_SYSLOG] = ZLOG_DISABLED;
#endif
  return CMD_SUCCESS;
}

DEFUN (config_log_file,
       config_log_file_cmd,
       "log file FILENAME [<emergencies|alerts|critical|errors|warnings|notifications|informational|debugging>]",
       "Logging control\n"
       "Logging to file\n"
       "Logging filename\n"
       LOG_LEVEL_DESC)
{
  int idx_filename = 2;
  int idx_log_levels = 3;
  if (argc == 4)
  {
    int level;
    if ((level = level_match(argv[idx_log_levels]->arg)) == ZLOG_DISABLED)
      return CMD_ERR_NO_MATCH;
    return set_log_file(vty, argv[idx_filename]->arg, level);
  }
  else
    return set_log_file(vty, argv[idx_filename]->arg, zlog_default->default_lvl);
}

DEFUN (no_config_log_file,
       no_config_log_file_cmd,
       "no log file [FILENAME [LEVEL]]",
       NO_STR
       "Logging control\n"
       "Cancel logging to file\n"
       "Logging file name\n"
       "Logging file name\n"
       "Logging level\n")
{
  zlog_reset_file (NULL);

  if (host.logfile)
    XFREE (MTYPE_HOST, host.logfile);

  host.logfile = NULL;

  return CMD_SUCCESS;
}

DEFUN (config_log_syslog,
       config_log_syslog_cmd,
       "log syslog [<emergencies|alerts|critical|errors|warnings|notifications|informational|debugging>]",
       "Logging control\n"
       "Set syslog logging level\n"
       LOG_LEVEL_DESC)
{
  int idx_log_levels = 2;
  if (argc == 3)
  {
    int level;
    if ((level = level_match (argv[idx_log_levels]->arg)) == ZLOG_DISABLED)
      return CMD_ERR_NO_MATCH;
    zlog_set_level (NULL, ZLOG_DEST_SYSLOG, level);
    return CMD_SUCCESS;
  }
  else
  {
    zlog_set_level (NULL, ZLOG_DEST_SYSLOG, zlog_default->default_lvl);
    return CMD_SUCCESS;
  }
}

DEFUN_DEPRECATED (config_log_syslog_facility,
                  config_log_syslog_facility_cmd,
                  "log syslog facility (kern|user|mail|daemon|auth|syslog|lpr|news|uucp|cron|local0|local1|local2|local3|local4|local5|local6|local7)",
                  "Logging control\n"
                  "Logging goes to syslog\n"
                  "(Deprecated) Facility parameter for syslog messages\n"
                  LOG_FACILITY_DESC)
{
  int facility = facility_match(argv[3]->arg);

  zlog_set_level (NULL, ZLOG_DEST_SYSLOG, zlog_default->default_lvl);
  zlog_default->facility = facility;
  return CMD_SUCCESS;
}

DEFUN (no_config_log_syslog,
       no_config_log_syslog_cmd,
       "no log syslog [<kern|user|mail|daemon|auth|syslog|lpr|news|uucp|cron|local0|local1|local2|local3|local4|local5|local6|local7>] [<emergencies|alerts|critical|errors|warnings|notifications|informational|debugging>]",
       NO_STR
       "Logging control\n"
       "Cancel logging to syslog\n"
       LOG_FACILITY_DESC
       LOG_LEVEL_DESC)
{
  zlog_set_level (NULL, ZLOG_DEST_SYSLOG, ZLOG_DISABLED);
  return CMD_SUCCESS;
}

DEFUN (config_log_facility,
       config_log_facility_cmd,
       "log facility <kern|user|mail|daemon|auth|syslog|lpr|news|uucp|cron|local0|local1|local2|local3|local4|local5|local6|local7>",
       "Logging control\n"
       "Facility parameter for syslog messages\n"
       LOG_FACILITY_DESC)
{
  int idx_target = 2;
  int facility = facility_match(argv[idx_target]->arg);

  zlog_default->facility = facility;
  return CMD_SUCCESS;
}

DEFUN (no_config_log_facility,
       no_config_log_facility_cmd,
       "no log facility [<kern|user|mail|daemon|auth|syslog|lpr|news|uucp|cron|local0|local1|local2|local3|local4|local5|local6|local7>]",
       NO_STR
       "Logging control\n"
       "Reset syslog facility to default (daemon)\n"
       LOG_FACILITY_DESC)
{
  zlog_default->facility = LOG_DAEMON;
  return CMD_SUCCESS;
}

DEFUN_DEPRECATED (config_log_trap,
                  config_log_trap_cmd,
                  "log trap <emergencies|alerts|critical|errors|warnings|notifications|informational|debugging>",
                  "Logging control\n"
                  "(Deprecated) Set logging level and default for all destinations\n"
                  LOG_LEVEL_DESC)
{
  int new_level ;
  int i;

  if ((new_level = level_match(argv[2]->arg)) == ZLOG_DISABLED)
    return CMD_ERR_NO_MATCH;

  zlog_default->default_lvl = new_level;
  for (i = 0; i < ZLOG_NUM_DESTS; i++)
    if (zlog_default->maxlvl[i] != ZLOG_DISABLED)
      zlog_default->maxlvl[i] = new_level;
  return CMD_SUCCESS;
}

DEFUN_DEPRECATED (no_config_log_trap,
                  no_config_log_trap_cmd,
                  "no log trap [emergencies|alerts|critical|errors|warnings|notifications|informational|debugging]",
                  NO_STR
                  "Logging control\n"
                  "Permit all logging information\n"
                  LOG_LEVEL_DESC)
{
  zlog_default->default_lvl = LOG_DEBUG;
  return CMD_SUCCESS;
}

DEFUN (config_log_record_priority,
       config_log_record_priority_cmd,
       "log record-priority",
       "Logging control\n"
       "Log the priority of the message within the message\n")
{
  zlog_default->record_priority = 1 ;
  return CMD_SUCCESS;
}

DEFUN (no_config_log_record_priority,
       no_config_log_record_priority_cmd,
       "no log record-priority",
       NO_STR
       "Logging control\n"
       "Do not log the priority of the message within the message\n")
{
  zlog_default->record_priority = 0 ;
  return CMD_SUCCESS;
}

DEFUN (config_log_timestamp_precision,
       config_log_timestamp_precision_cmd,
       "log timestamp precision (0-6)",
       "Logging control\n"
       "Timestamp configuration\n"
       "Set the timestamp precision\n"
       "Number of subsecond digits\n")
{
  int idx_number = 3;
  VTY_GET_INTEGER_RANGE("Timestamp Precision",
                        zlog_default->timestamp_precision, argv[idx_number]->arg, 0, 6);
  return CMD_SUCCESS;
}

DEFUN (no_config_log_timestamp_precision,
       no_config_log_timestamp_precision_cmd,
       "no log timestamp precision",
       NO_STR
       "Logging control\n"
       "Timestamp configuration\n"
       "Reset the timestamp precision to the default value of 0\n")
{
  zlog_default->timestamp_precision = 0 ;
  return CMD_SUCCESS;
}

int
cmd_banner_motd_file (const char *file)
{
  int success = CMD_SUCCESS;
  char p[PATH_MAX];
  char *rpath;
  char *in;

  rpath = realpath (file, p);
  if (!rpath)
    return CMD_ERR_NO_FILE;
  in = strstr (rpath, SYSCONFDIR);
  if (in == rpath)
    {
      if (host.motdfile)
        XFREE (MTYPE_HOST, host.motdfile);
      host.motdfile = XSTRDUP (MTYPE_HOST, file);
    }
  else
    success = CMD_WARNING;

  return success;
}

DEFUN (banner_motd_file,
       banner_motd_file_cmd,
       "banner motd file FILE",
       "Set banner\n"
       "Banner for motd\n"
       "Banner from a file\n"
       "Filename\n")
{
  int idx_file = 3;
  const char *filename = argv[idx_file]->arg;
  int cmd = cmd_banner_motd_file (filename);

  if (cmd == CMD_ERR_NO_FILE)
    vty_out (vty, "%s does not exist", filename);
  else if (cmd == CMD_WARNING)
    vty_out (vty, "%s must be in %s", filename, SYSCONFDIR);

  return cmd;
}

DEFUN (banner_motd_default,
       banner_motd_default_cmd,
       "banner motd default",
       "Set banner string\n"
       "Strings for motd\n"
       "Default string\n")
{
  host.motd = default_motd;
  return CMD_SUCCESS;
}

DEFUN (no_banner_motd,
       no_banner_motd_cmd,
       "no banner motd",
       NO_STR
       "Set banner string\n"
       "Strings for motd\n")
{
  host.motd = NULL;
  if (host.motdfile)
    XFREE (MTYPE_HOST, host.motdfile);
  host.motdfile = NULL;
  return CMD_SUCCESS;
}

/* Set config filename.  Called from vty.c */
void
host_config_set (const char *filename)
{
  if (host.config)
    XFREE (MTYPE_HOST, host.config);
  host.config = XSTRDUP (MTYPE_HOST, filename);
}

void
install_default (enum node_type node)
{
  install_element (node, &config_exit_cmd);
  install_element (node, &config_quit_cmd);
  install_element (node, &config_end_cmd);
  install_element (node, &config_help_cmd);
  install_element (node, &config_list_cmd);

  install_element (node, &config_write_cmd);
  install_element (node, &show_running_config_cmd);
}

/* Initialize command interface. Install basic nodes and commands. */
void
cmd_init (int terminal)
{
<<<<<<< HEAD
=======
  qobj_init ();

  command_cr = XSTRDUP(MTYPE_CMD_TOKENS, "<cr>");
  token_cr.type = TOKEN_TERMINAL;
  token_cr.terminal = TERMINAL_LITERAL;
  token_cr.cmd = command_cr;
  token_cr.desc = XSTRDUP(MTYPE_CMD_TOKENS, "");

>>>>>>> 3d3c3cbd
  /* Allocate initial top vector of commands. */
  cmdvec = vector_init (VECTOR_MIN_SIZE);

  /* Default host value settings. */
  host.name = NULL;
  host.password = NULL;
  host.enable = NULL;
  host.logfile = NULL;
  host.config = NULL;
  host.lines = -1;
  host.motd = default_motd;
  host.motdfile = NULL;

  /* Install top nodes. */
  install_node (&view_node, NULL);
  install_node (&enable_node, NULL);
  install_node (&auth_node, NULL);
  install_node (&auth_enable_node, NULL);
  install_node (&config_node, config_write_host);

  /* Each node's basic commands. */
  install_element (VIEW_NODE, &show_version_cmd);
  if (terminal)
    {
      install_element (VIEW_NODE, &config_list_cmd);
      install_element (VIEW_NODE, &config_exit_cmd);
      install_element (VIEW_NODE, &config_quit_cmd);
      install_element (VIEW_NODE, &config_help_cmd);
      install_element (VIEW_NODE, &config_enable_cmd);
      install_element (VIEW_NODE, &config_terminal_length_cmd);
      install_element (VIEW_NODE, &config_terminal_no_length_cmd);
      install_element (VIEW_NODE, &show_logging_cmd);
      install_element (VIEW_NODE, &show_commandtree_cmd);
      install_element (VIEW_NODE, &echo_cmd);
    }

  if (terminal)
    {
      install_element (ENABLE_NODE, &config_end_cmd);
      install_element (ENABLE_NODE, &config_disable_cmd);
      install_element (ENABLE_NODE, &config_terminal_cmd);
<<<<<<< HEAD
      install_element (ENABLE_NODE, &copy_runningconf_startupconf_cmd);
=======
      install_element (ENABLE_NODE, &copy_runningconfig_startupconfig_cmd);
      install_element (ENABLE_NODE, &config_write_terminal_cmd);
      install_element (ENABLE_NODE, &config_write_file_cmd);
      install_element (ENABLE_NODE, &config_write_memory_cmd);
      install_element (ENABLE_NODE, &config_write_cmd);
      install_element (ENABLE_NODE, &show_running_config_cmd);
>>>>>>> 3d3c3cbd
    }
  install_element (ENABLE_NODE, &show_startup_config_cmd);

  if (terminal)
    {
      install_element (ENABLE_NODE, &config_logmsg_cmd);
      install_default (CONFIG_NODE);
    }

  install_element (CONFIG_NODE, &hostname_cmd);
  install_element (CONFIG_NODE, &no_hostname_cmd);

  if (terminal)
    {
      install_element (CONFIG_NODE, &password_cmd);
      install_element (CONFIG_NODE, &enable_password_cmd);
      install_element (CONFIG_NODE, &no_enable_password_cmd);

      install_element (CONFIG_NODE, &config_log_stdout_cmd);
      install_element (CONFIG_NODE, &no_config_log_stdout_cmd);
      install_element (CONFIG_NODE, &config_log_monitor_cmd);
      install_element (CONFIG_NODE, &no_config_log_monitor_cmd);
      install_element (CONFIG_NODE, &config_log_file_cmd);
      install_element (CONFIG_NODE, &no_config_log_file_cmd);
      install_element (CONFIG_NODE, &config_log_syslog_cmd);
      install_element (CONFIG_NODE, &no_config_log_syslog_cmd);
      install_element (CONFIG_NODE, &config_log_facility_cmd);
      install_element (CONFIG_NODE, &no_config_log_facility_cmd);
      install_element (CONFIG_NODE, &config_log_trap_cmd);
      install_element (CONFIG_NODE, &no_config_log_trap_cmd);
      install_element (CONFIG_NODE, &config_log_record_priority_cmd);
      install_element (CONFIG_NODE, &no_config_log_record_priority_cmd);
      install_element (CONFIG_NODE, &config_log_timestamp_precision_cmd);
      install_element (CONFIG_NODE, &no_config_log_timestamp_precision_cmd);
      install_element (CONFIG_NODE, &service_password_encrypt_cmd);
      install_element (CONFIG_NODE, &no_service_password_encrypt_cmd);
      install_element (CONFIG_NODE, &banner_motd_default_cmd);
      install_element (CONFIG_NODE, &banner_motd_file_cmd);
      install_element (CONFIG_NODE, &no_banner_motd_cmd);
      install_element (CONFIG_NODE, &service_terminal_length_cmd);
      install_element (CONFIG_NODE, &no_service_terminal_length_cmd);

      install_element (VIEW_NODE, &show_thread_cpu_cmd);
<<<<<<< HEAD
      install_element (ENABLE_NODE, &show_thread_cpu_cmd);
      install_element (RESTRICTED_NODE, &show_thread_cpu_cmd);

=======
      
>>>>>>> 3d3c3cbd
      install_element (ENABLE_NODE, &clear_thread_cpu_cmd);
      install_element (VIEW_NODE, &show_work_queues_cmd);

      vrf_install_commands ();
    }
  srandom(time(NULL));
}

struct cmd_token *
new_cmd_token (enum cmd_token_type type, char *text, char *desc)
{
  struct cmd_token *token = XMALLOC (MTYPE_CMD_TOKENS, sizeof (struct cmd_token));
  token->type = type;
  token->text = text;
  token->desc = desc;
  token->arg  = NULL;

  return token;
}

void
del_cmd_token (struct cmd_token *token)
{
  if (!token) return;

  if (token->text)
    free (token->text);
  if (token->desc)
    free (token->desc);
  if (token->arg)
    free (token->arg);

  free (token);
}

struct cmd_token *
copy_cmd_token (struct cmd_token *token)
{
  struct cmd_token *copy = new_cmd_token (token->type, NULL, NULL);
  copy->max   = token->max;
  copy->min   = token->min;
  copy->text  = token->text ? XSTRDUP (MTYPE_CMD_TOKENS, token->text) : NULL;
  copy->desc  = token->desc ? XSTRDUP (MTYPE_CMD_TOKENS, token->desc) : NULL;
  copy->arg   = token->arg  ? XSTRDUP (MTYPE_CMD_TOKENS, token->arg) : NULL;

  return copy;
}

void
del_cmd_element(struct cmd_element *cmd)
{
  if (!cmd) return;
  free ((char *) cmd->string);
  free ((char *) cmd->doc);
  free (cmd);
}

struct cmd_element *
copy_cmd_element(struct cmd_element *cmd)
{
  struct cmd_element *el = XMALLOC(MTYPE_CMD_TOKENS, sizeof (struct cmd_element));
  el->string = cmd->string ? XSTRDUP(MTYPE_CMD_TOKENS, cmd->string) : NULL;
  el->func = cmd->func;
  el->doc = cmd->doc ? XSTRDUP(MTYPE_CMD_TOKENS, cmd->doc) : NULL;
  el->daemon = cmd->daemon;
  el->attr = cmd->attr;
  return el;
}

void
cmd_terminate ()
{
  struct cmd_node *cmd_node;

  if (cmdvec)
    {
      for (unsigned int i = 0; i < vector_active (cmdvec); i++)
        if ((cmd_node = vector_slot (cmdvec, i)) != NULL)
        {
          // deleting the graph delets the cmd_element as well
          graph_delete_graph (cmd_node->cmdgraph);
          vector_free (cmd_node->cmd_vector);
        }

      vector_free (cmdvec);
      cmdvec = NULL;
    }

  if (host.name)
    XFREE (MTYPE_HOST, host.name);
  if (host.password)
    XFREE (MTYPE_HOST, host.password);
  if (host.password_encrypt)
    XFREE (MTYPE_HOST, host.password_encrypt);
  if (host.enable)
    XFREE (MTYPE_HOST, host.enable);
  if (host.enable_encrypt)
    XFREE (MTYPE_HOST, host.enable_encrypt);
  if (host.logfile)
    XFREE (MTYPE_HOST, host.logfile);
  if (host.motdfile)
    XFREE (MTYPE_HOST, host.motdfile);
  if (host.config)
    XFREE (MTYPE_HOST, host.config);
}<|MERGE_RESOLUTION|>--- conflicted
+++ resolved
@@ -38,12 +38,9 @@
 #include "command.h"
 #include "workqueue.h"
 #include "vrf.h"
-<<<<<<< HEAD
 #include "command_match.h"
 #include "command_parse.h"
-=======
 #include "qobj.h"
->>>>>>> 3d3c3cbd
 
 DEFINE_MTYPE(       LIB, HOST,       "Host config")
 DEFINE_MTYPE(       LIB, STRVEC,     "String vector")
@@ -340,14 +337,9 @@
 
   command_parse_format (cnode->cmdgraph, cmd);
   vector_set (cnode->cmd_vector, cmd);
-<<<<<<< HEAD
-=======
-  if (cmd->tokens == NULL)
-    cmd->tokens = cmd_parse_format(cmd->string, cmd->doc);
 
   if (ntype == VIEW_NODE)
     install_element (ENABLE_NODE, cmd);
->>>>>>> 3d3c3cbd
 }
 
 static const unsigned char itoa64[] =
@@ -486,7 +478,6 @@
        node != VIEW_NODE &&
        node != AUTH_ENABLE_NODE &&
        node != ENABLE_NODE &&
-       node != RESTRICTED_NODE &&
        0 == strcmp( "do", first_word ) )
     return 1;
   return 0;
@@ -680,1457 +671,6 @@
   return ret;
 }
 
-<<<<<<< HEAD
-=======
-  return exact_match;
-}
-
-#endif /* HAVE_IPV6  */
-
-#define DECIMAL_STRLEN_MAX 20
-
-static int
-cmd_range_match (const char *range, const char *str)
-{
-  char *p;
-  char buf[DECIMAL_STRLEN_MAX + 1];
-  char *endptr = NULL;
-  signed long long min, max, val;
-
-  if (str == NULL)
-    return 1;
-
-  val = strtoll (str, &endptr, 10);
-  if (*endptr != '\0')
-    return 0;
-  val = llabs(val);
-
-  range++;
-  p = strchr (range, '-');
-  if (p == NULL)
-    return 0;
-  if (p - range > DECIMAL_STRLEN_MAX)
-    return 0;
-  strncpy (buf, range, p - range);
-  buf[p - range] = '\0';
-  min = strtoll (buf, &endptr, 10);
-  if (*endptr != '\0')
-    return 0;
-
-  range = p + 1;
-  p = strchr (range, '>');
-  if (p == NULL)
-    return 0;
-  if (p - range > DECIMAL_STRLEN_MAX)
-    return 0;
-  strncpy (buf, range, p - range);
-  buf[p - range] = '\0';
-  max = strtoll (buf, &endptr, 10);
-  if (*endptr != '\0')
-    return 0;
-
-  if (val < min || val > max)
-    return 0;
-
-  return 1;
-}
-
-static enum match_type
-cmd_word_match(struct cmd_token *token,
-               enum filter_type filter,
-               const char *word)
-{
-  const char *str;
-  enum match_type match_type;
-
-  str = token->cmd;
-
-  if (filter == FILTER_RELAXED)
-    if (!word || !strlen(word))
-      return partly_match;
-
-  if (!word)
-    return no_match;
-
-  switch (token->terminal)
-    {
-      case TERMINAL_VARARG:
-        return vararg_match;
-
-      case TERMINAL_RANGE:
-        if (cmd_range_match(str, word))
-          return range_match;
-        break;
-
-      case TERMINAL_IPV6:
-        match_type = cmd_ipv6_match(word);
-        if ((filter == FILTER_RELAXED && match_type != no_match)
-          || (filter == FILTER_STRICT && match_type == exact_match))
-          return ipv6_match;
-        break;
-
-      case TERMINAL_IPV6_PREFIX:
-        match_type = cmd_ipv6_prefix_match(word);
-        if ((filter == FILTER_RELAXED && match_type != no_match)
-            || (filter == FILTER_STRICT && match_type == exact_match))
-          return ipv6_prefix_match;
-        break;
-
-      case TERMINAL_IPV4:
-        match_type = cmd_ipv4_match(word);
-        if ((filter == FILTER_RELAXED && match_type != no_match)
-            || (filter == FILTER_STRICT && match_type == exact_match))
-          return ipv4_match;
-        break;
-
-      case TERMINAL_IPV4_PREFIX:
-        match_type = cmd_ipv4_prefix_match(word);
-        if ((filter == FILTER_RELAXED && match_type != no_match)
-            || (filter == FILTER_STRICT && match_type == exact_match))
-          return ipv4_prefix_match;
-        break;
-
-      case TERMINAL_OPTION:
-      case TERMINAL_VARIABLE:
-        return extend_match;
-
-      case TERMINAL_LITERAL:
-        if (filter == FILTER_RELAXED && !strncmp(str, word, strlen(word)))
-          {
-            if (!strcmp(str, word))
-              return exact_match;
-            return partly_match;
-          }
-        if (filter == FILTER_STRICT && !strcmp(str, word))
-          return exact_match;
-        break;
-
-      default:
-        assert (0);
-    }
-
-  return no_match;
-}
-
-struct cmd_matcher
-{
-  struct cmd_element *cmd; /* The command element the matcher is using */
-  enum filter_type filter; /* Whether to use strict or relaxed matching */
-  vector vline; /* The tokenized commandline which is to be matched */
-  unsigned int index; /* The index up to which matching should be done */
-
-  /* If set, construct a list of matches at the position given by index */
-  enum match_type *match_type;
-  vector *match;
-
-  unsigned int word_index; /* iterating over vline */
-};
-
-static int
-push_argument(int *argc, const char **argv, const char *arg)
-{
-  if (!arg || !strlen(arg))
-    arg = NULL;
-
-  if (!argc || !argv)
-    return 0;
-
-  if (*argc >= CMD_ARGC_MAX)
-    return -1;
-
-  argv[(*argc)++] = arg;
-  return 0;
-}
-
-static void
-cmd_matcher_record_match(struct cmd_matcher *matcher,
-                         enum match_type match_type,
-                         struct cmd_token *token)
-{
-  if (matcher->word_index != matcher->index)
-    return;
-
-  if (matcher->match)
-    {
-      if (!*matcher->match)
-        *matcher->match = vector_init(VECTOR_MIN_SIZE);
-      vector_set(*matcher->match, token);
-    }
-
-  if (matcher->match_type)
-    {
-      if (match_type > *matcher->match_type)
-        *matcher->match_type = match_type;
-    }
-}
-
-static int
-cmd_matcher_words_left(struct cmd_matcher *matcher)
-{
-  return matcher->word_index < vector_active(matcher->vline);
-}
-
-static const char*
-cmd_matcher_get_word(struct cmd_matcher *matcher)
-{
-  assert(cmd_matcher_words_left(matcher));
-
-  return vector_slot(matcher->vline, matcher->word_index);
-}
-
-static enum matcher_rv
-cmd_matcher_match_terminal(struct cmd_matcher *matcher,
-                           struct cmd_token *token,
-                           int *argc, const char **argv)
-{
-  const char *word;
-  enum match_type word_match;
-
-  assert(token->type == TOKEN_TERMINAL);
-
-  if (!cmd_matcher_words_left(matcher))
-    {
-      if (token->terminal == TERMINAL_OPTION)
-        return MATCHER_OK; /* missing optional args are NOT pushed as NULL */
-      else
-        return MATCHER_INCOMPLETE;
-    }
-
-  word = cmd_matcher_get_word(matcher);
-  word_match = cmd_word_match(token, matcher->filter, word);
-  if (word_match == no_match)
-    return MATCHER_NO_MATCH;
-
-  /* We have to record the input word as argument if it matched
-   * against a variable. */
-  if (TERMINAL_RECORD (token->terminal))
-    {
-      if (push_argument(argc, argv, word))
-        return MATCHER_EXCEED_ARGC_MAX;
-    }
-
-  cmd_matcher_record_match(matcher, word_match, token);
-
-  matcher->word_index++;
-
-  /* A vararg token should consume all left over words as arguments */
-  if (token->terminal == TERMINAL_VARARG)
-    while (cmd_matcher_words_left(matcher))
-      {
-        word = cmd_matcher_get_word(matcher);
-        if (word && strlen(word))
-          push_argument(argc, argv, word);
-        matcher->word_index++;
-      }
-
-  return MATCHER_OK;
-}
-
-static enum matcher_rv
-cmd_matcher_match_multiple(struct cmd_matcher *matcher,
-                           struct cmd_token *token,
-                           int *argc, const char **argv)
-{
-  enum match_type multiple_match;
-  unsigned int multiple_index;
-  const char *word;
-  const char *arg = NULL;
-  struct cmd_token *word_token;
-  enum match_type word_match;
-
-  assert(token->type == TOKEN_MULTIPLE);
-
-  multiple_match = no_match;
-
-  if (!cmd_matcher_words_left(matcher))
-    return MATCHER_INCOMPLETE;
-
-  word = cmd_matcher_get_word(matcher);
-  for (multiple_index = 0;
-       multiple_index < vector_active(token->multiple);
-       multiple_index++)
-    {
-      word_token = vector_slot(token->multiple, multiple_index);
-
-      word_match = cmd_word_match(word_token, matcher->filter, word);
-      if (word_match == no_match)
-        continue;
-
-      cmd_matcher_record_match(matcher, word_match, word_token);
-
-      if (word_match > multiple_match)
-        {
-          multiple_match = word_match;
-          arg = word;
-        }
-      /* To mimic the behavior of the old command implementation, we
-       * tolerate any ambiguities here :/ */
-    }
-
-  matcher->word_index++;
-
-  if (multiple_match == no_match)
-    return MATCHER_NO_MATCH;
-
-  if (push_argument(argc, argv, arg))
-    return MATCHER_EXCEED_ARGC_MAX;
-
-  return MATCHER_OK;
-}
-
-static enum matcher_rv
-cmd_matcher_read_keywords(struct cmd_matcher *matcher,
-                          struct cmd_token *token,
-                          vector args_vector)
-{
-  unsigned int i;
-  unsigned long keyword_mask;
-  unsigned int keyword_found;
-  enum match_type keyword_match;
-  enum match_type word_match;
-  vector keyword_vector;
-  struct cmd_token *word_token;
-  const char *word;
-  int keyword_argc;
-  const char **keyword_argv;
-  enum matcher_rv rv = MATCHER_OK;
-
-  keyword_mask = 0;
-  while (1)
-    {
-      if (!cmd_matcher_words_left(matcher))
-        return MATCHER_OK;
-
-      word = cmd_matcher_get_word(matcher);
-
-      keyword_found = -1;
-      keyword_match = no_match;
-      for (i = 0; i < vector_active(token->keyword); i++)
-        {
-          if (keyword_mask & (1 << i))
-            continue;
-
-          keyword_vector = vector_slot(token->keyword, i);
-          word_token = vector_slot(keyword_vector, 0);
-
-          word_match = cmd_word_match(word_token, matcher->filter, word);
-          if (word_match == no_match)
-            continue;
-
-          cmd_matcher_record_match(matcher, word_match, word_token);
-
-          if (word_match > keyword_match)
-            {
-              keyword_match = word_match;
-              keyword_found = i;
-            }
-          else if (word_match == keyword_match)
-            {
-              if (matcher->word_index != matcher->index || args_vector)
-                return MATCHER_AMBIGUOUS;
-            }
-        }
-
-      if (keyword_found == (unsigned int)-1)
-        return MATCHER_NO_MATCH;
-
-      matcher->word_index++;
-
-      if (matcher->word_index > matcher->index)
-        return MATCHER_OK;
-
-      keyword_mask |= (1 << keyword_found);
-
-      if (args_vector)
-        {
-          keyword_argc = 0;
-          keyword_argv = XMALLOC(MTYPE_TMP, (CMD_ARGC_MAX + 1) * sizeof(char*));
-          /* We use -1 as a marker for unused fields as NULL might be a valid value */
-          for (i = 0; i < CMD_ARGC_MAX + 1; i++)
-            keyword_argv[i] = (void*)-1;
-          vector_set_index(args_vector, keyword_found, keyword_argv);
-        }
-      else
-        {
-          keyword_argv = NULL;
-        }
-
-      keyword_vector = vector_slot(token->keyword, keyword_found);
-      /* the keyword itself is at 0. We are only interested in the arguments,
-       * so start counting at 1. */
-      for (i = 1; i < vector_active(keyword_vector); i++)
-        {
-          word_token = vector_slot(keyword_vector, i);
-
-          switch (word_token->type)
-            {
-            case TOKEN_TERMINAL:
-              rv = cmd_matcher_match_terminal(matcher, word_token,
-                                              &keyword_argc, keyword_argv);
-              break;
-            case TOKEN_MULTIPLE:
-              rv = cmd_matcher_match_multiple(matcher, word_token,
-                                              &keyword_argc, keyword_argv);
-              break;
-            case TOKEN_KEYWORD:
-              assert(!"Keywords should never be nested.");
-              break;
-            }
-
-          if (MATCHER_ERROR(rv))
-            return rv;
-
-          if (matcher->word_index > matcher->index)
-            return MATCHER_OK;
-        }
-    }
-  /* not reached */
-}
-
-static enum matcher_rv
-cmd_matcher_build_keyword_args(struct cmd_matcher *matcher,
-                               struct cmd_token *token,
-                               int *argc, const char **argv,
-                               vector keyword_args_vector)
-{
-  unsigned int i, j;
-  const char **keyword_args;
-  vector keyword_vector;
-  struct cmd_token *word_token;
-  const char *arg;
-  enum matcher_rv rv;
-
-  rv = MATCHER_OK;
-
-  if (keyword_args_vector == NULL)
-    return rv;
-
-  for (i = 0; i < vector_active(token->keyword); i++)
-    {
-      keyword_vector = vector_slot(token->keyword, i);
-      keyword_args = vector_lookup(keyword_args_vector, i);
-
-      if (vector_active(keyword_vector) == 1)
-        {
-          /* this is a keyword without arguments */
-          if (keyword_args)
-            {
-              word_token = vector_slot(keyword_vector, 0);
-              arg = word_token->cmd;
-              XFREE (MTYPE_TMP, keyword_args);
-            }
-          else
-            {
-              arg = NULL;
-            }
-
-          if (push_argument(argc, argv, arg))
-            rv = MATCHER_EXCEED_ARGC_MAX;
-        }
-      else
-        {
-          /* this is a keyword with arguments */
-          if (keyword_args)
-            {
-              /* the keyword was present, so just fill in the arguments */
-              for (j = 0; keyword_args[j] != (void*)-1; j++)
-                if (push_argument(argc, argv, keyword_args[j]))
-                  rv = MATCHER_EXCEED_ARGC_MAX;
-              XFREE(MTYPE_TMP, keyword_args);
-            }
-          else
-            {
-              /* the keyword was not present, insert NULL for the arguments
-               * the keyword would have taken. */
-              for (j = 1; j < vector_active(keyword_vector); j++)
-                {
-                  word_token = vector_slot(keyword_vector, j);
-                  if ((word_token->type == TOKEN_TERMINAL
-                       && TERMINAL_RECORD (word_token->terminal))
-                      || word_token->type == TOKEN_MULTIPLE)
-                    {
-                      if (push_argument(argc, argv, NULL))
-                        rv = MATCHER_EXCEED_ARGC_MAX;
-                    }
-                }
-            }
-        }
-    }
-  vector_free(keyword_args_vector);
-  return rv;
-}
-
-static enum matcher_rv
-cmd_matcher_match_keyword(struct cmd_matcher *matcher,
-                          struct cmd_token *token,
-                          int *argc, const char **argv)
-{
-  vector keyword_args_vector;
-  enum matcher_rv reader_rv;
-  enum matcher_rv builder_rv;
-
-  assert(token->type == TOKEN_KEYWORD);
-
-  if (argc && argv)
-    keyword_args_vector = vector_init(VECTOR_MIN_SIZE);
-  else
-    keyword_args_vector = NULL;
-
-  reader_rv = cmd_matcher_read_keywords(matcher, token, keyword_args_vector);
-  builder_rv = cmd_matcher_build_keyword_args(matcher, token, argc,
-                                              argv, keyword_args_vector);
-  /* keyword_args_vector is consumed by cmd_matcher_build_keyword_args */
-
-  if (!MATCHER_ERROR(reader_rv) && MATCHER_ERROR(builder_rv))
-    return builder_rv;
-
-  return reader_rv;
-}
-
-static void
-cmd_matcher_init(struct cmd_matcher *matcher,
-                 struct cmd_element *cmd,
-                 enum filter_type filter,
-                 vector vline,
-                 unsigned int index,
-                 enum match_type *match_type,
-                 vector *match)
-{
-  memset(matcher, 0, sizeof(*matcher));
-
-  matcher->cmd = cmd;
-  matcher->filter = filter;
-  matcher->vline = vline;
-  matcher->index = index;
-
-  matcher->match_type = match_type;
-  if (matcher->match_type)
-    *matcher->match_type = no_match;
-  matcher->match = match;
-
-  matcher->word_index = 0;
-}
-
-static enum matcher_rv
-cmd_element_match(struct cmd_element *cmd_element,
-                  enum filter_type filter,
-                  vector vline,
-                  unsigned int index,
-                  enum match_type *match_type,
-                  vector *match,
-                  int *argc,
-                  const char **argv)
-{
-  struct cmd_matcher matcher;
-  unsigned int token_index;
-  enum matcher_rv rv = MATCHER_OK;
-
-  cmd_matcher_init(&matcher, cmd_element, filter,
-                   vline, index, match_type, match);
-
-  if (argc != NULL)
-    *argc = 0;
-
-  for (token_index = 0;
-       token_index < vector_active(cmd_element->tokens);
-       token_index++)
-    {
-      struct cmd_token *token = vector_slot(cmd_element->tokens, token_index);
-
-      switch (token->type)
-        {
-        case TOKEN_TERMINAL:
-          rv = cmd_matcher_match_terminal(&matcher, token, argc, argv);
-          break;
-        case TOKEN_MULTIPLE:
-          rv = cmd_matcher_match_multiple(&matcher, token, argc, argv);
-          break;
-        case TOKEN_KEYWORD:
-          rv = cmd_matcher_match_keyword(&matcher, token, argc, argv);
-        }
-
-      if (MATCHER_ERROR(rv))
-        return rv;
-
-      if (matcher.word_index > index)
-        return MATCHER_OK;
-    }
-
-  /* return MATCHER_COMPLETE if all words were consumed */
-  if (matcher.word_index >= vector_active(vline))
-    return MATCHER_COMPLETE;
-
-  /* return MATCHER_COMPLETE also if only an empty word is left. */
-  if (matcher.word_index == vector_active(vline) - 1
-      && (!vector_slot(vline, matcher.word_index)
-          || !strlen((char*)vector_slot(vline, matcher.word_index))))
-    return MATCHER_COMPLETE;
-
-  return MATCHER_NO_MATCH; /* command is too long to match */
-}
-
-/**
- * Filter a given vector of commands against a given commandline and
- * calculate possible completions.
- *
- * @param commands A vector of struct cmd_element*. Commands that don't
- *                 match against the given command line will be overwritten
- *                 with NULL in that vector.
- * @param filter Either FILTER_RELAXED or FILTER_STRICT. This basically
- *               determines how incomplete commands are handled, compare with
- *               cmd_word_match for details.
- * @param vline A vector of char* containing the tokenized commandline.
- * @param index Only match up to the given token of the commandline.
- * @param match_type Record the type of the best match here.
- * @param matches Record the matches here. For each cmd_element in the commands
- *                vector, a match vector will be created in the matches vector.
- *                That vector will contain all struct command_token* of the
- *                cmd_element which matched against the given vline at the given
- *                index.
- * @return A code specifying if an error occured. If all went right, it's
- *         CMD_SUCCESS.
- */
-static int
-cmd_vector_filter(vector commands,
-                  enum filter_type filter,
-                  vector vline,
-                  unsigned int index,
-                  enum match_type *match_type,
-                  vector *matches)
-{
-  unsigned int i;
-  struct cmd_element *cmd_element;
-  enum match_type best_match;
-  enum match_type element_match;
-  enum matcher_rv matcher_rv;
-
-  best_match = no_match;
-  *matches = vector_init(VECTOR_MIN_SIZE);
-
-  for (i = 0; i < vector_active (commands); i++)
-    if ((cmd_element = vector_slot (commands, i)) != NULL)
-      {
-        vector_set_index(*matches, i, NULL);
-        matcher_rv = cmd_element_match(cmd_element, filter,
-                                       vline, index,
-                                       &element_match,
-                                       (vector*)&vector_slot(*matches, i),
-                                       NULL, NULL);
-        if (MATCHER_ERROR(matcher_rv))
-          {
-            vector_slot(commands, i) = NULL;
-            if (matcher_rv == MATCHER_AMBIGUOUS)
-              return CMD_ERR_AMBIGUOUS;
-            if (matcher_rv == MATCHER_EXCEED_ARGC_MAX)
-              return CMD_ERR_EXEED_ARGC_MAX;
-          }
-        else if (element_match > best_match)
-          {
-            best_match = element_match;
-          }
-      }
-  *match_type = best_match;
-  return CMD_SUCCESS;
-}
-
-/**
- * Check whether a given commandline is complete if used for a specific
- * cmd_element.
- *
- * @param cmd_element A cmd_element against which the commandline should be
- *                    checked.
- * @param vline The tokenized commandline.
- * @return 1 if the given commandline is complete, 0 otherwise.
- */
-static int
-cmd_is_complete(struct cmd_element *cmd_element,
-                vector vline)
-{
-  enum matcher_rv rv;
-
-  rv = cmd_element_match(cmd_element,
-                         FILTER_RELAXED,
-                         vline, -1,
-                         NULL, NULL,
-                         NULL, NULL);
-  return (rv == MATCHER_COMPLETE);
-}
-
-/**
- * Parse a given commandline and construct a list of arguments for the
- * given command_element.
- *
- * @param cmd_element The cmd_element for which we want to construct arguments.
- * @param vline The tokenized commandline.
- * @param argc Where to store the argument count.
- * @param argv Where to store the argument list. Should be at least
- *             CMD_ARGC_MAX elements long.
- * @return CMD_SUCCESS if everything went alright, an error otherwise.
- */
-static int
-cmd_parse(struct cmd_element *cmd_element,
-          vector vline,
-          int *argc, const char **argv)
-{
-  enum matcher_rv rv = cmd_element_match(cmd_element,
-                                         FILTER_RELAXED,
-                                         vline, -1,
-                                         NULL, NULL,
-                                         argc, argv);
-  switch (rv)
-    {
-    case MATCHER_COMPLETE:
-      return CMD_SUCCESS;
-
-    case MATCHER_NO_MATCH:
-      return CMD_ERR_NO_MATCH;
-
-    case MATCHER_AMBIGUOUS:
-      return CMD_ERR_AMBIGUOUS;
-
-    case MATCHER_EXCEED_ARGC_MAX:
-      return CMD_ERR_EXEED_ARGC_MAX;
-
-    default:
-      return CMD_ERR_INCOMPLETE;
-    }
-}
-
-/* Check ambiguous match */
-static int
-is_cmd_ambiguous (vector cmd_vector,
-                  const char *command,
-                  vector matches,
-                  enum match_type type)
-{
-  unsigned int i;
-  unsigned int j;
-  const char *str = NULL;
-  const char *matched = NULL;
-  vector match_vector;
-  struct cmd_token *cmd_token;
-
-  if (command == NULL)
-    command = "";
-
-  for (i = 0; i < vector_active (matches); i++)
-    if ((match_vector = vector_slot (matches, i)) != NULL)
-      {
-	int match = 0;
-
-	for (j = 0; j < vector_active (match_vector); j++)
-	  if ((cmd_token = vector_slot (match_vector, j)) != NULL)
-	    {
-	      enum match_type ret;
-
-	      assert(cmd_token->type == TOKEN_TERMINAL);
-	      if (cmd_token->type != TOKEN_TERMINAL)
-		continue;
-
-	      str = cmd_token->cmd;
-
-	      switch (type)
-		{
-		case exact_match:
-		  if (!TERMINAL_RECORD (cmd_token->terminal)
-		      && strcmp (command, str) == 0)
-		    match++;
-		  break;
-		case partly_match:
-		  if (!TERMINAL_RECORD (cmd_token->terminal)
-		      && strncmp (command, str, strlen (command)) == 0)
-		    {
-		      if (matched && strcmp (matched, str) != 0)
-			return 1;	/* There is ambiguous match. */
-		      else
-			matched = str;
-		      match++;
-		    }
-		  break;
-		case range_match:
-		  if (cmd_range_match (str, command))
-		    {
-		      if (matched && strcmp (matched, str) != 0)
-			return 1;
-		      else
-			matched = str;
-		      match++;
-		    }
-		  break;
-#ifdef HAVE_IPV6
-		case ipv6_match:
-		  if (cmd_token->terminal == TERMINAL_IPV6)
-		    match++;
-		  break;
-		case ipv6_prefix_match:
-		  if ((ret = cmd_ipv6_prefix_match (command)) != no_match)
-		    {
-		      if (ret == partly_match)
-			return 2;	/* There is incomplete match. */
-
-		      match++;
-		    }
-		  break;
-#endif /* HAVE_IPV6 */
-		case ipv4_match:
-		  if (cmd_token->terminal == TERMINAL_IPV4)
-		    match++;
-		  break;
-		case ipv4_prefix_match:
-		  if ((ret = cmd_ipv4_prefix_match (command)) != no_match)
-		    {
-		      if (ret == partly_match)
-			return 2;	/* There is incomplete match. */
-
-		      match++;
-		    }
-		  break;
-		case extend_match:
-		  if (TERMINAL_RECORD (cmd_token->terminal))
-		    match++;
-		  break;
-		case no_match:
-		default:
-		  break;
-		}
-	    }
-	if (!match)
-	  vector_slot (cmd_vector, i) = NULL;
-      }
-  return 0;
-}
-
-/* If src matches dst return dst string, otherwise return NULL */
-static const char *
-cmd_entry_function (const char *src, struct cmd_token *token)
-{
-  const char *dst = token->cmd;
-
-  /* Skip variable arguments. */
-  if (TERMINAL_RECORD (token->terminal))
-    return NULL;
-
-  /* In case of 'command \t', given src is NULL string. */
-  if (src == NULL)
-    return dst;
-
-  /* Matched with input string. */
-  if (strncmp (src, dst, strlen (src)) == 0)
-    return dst;
-
-  return NULL;
-}
-
-/* If src matches dst return dst string, otherwise return NULL */
-/* This version will return the dst string always if it is
-   CMD_VARIABLE for '?' key processing */
-static const char *
-cmd_entry_function_desc (const char *src, struct cmd_token *token)
-{
-  const char *dst = token->cmd;
-
-  switch (token->terminal)
-    {
-      case TERMINAL_VARARG:
-        return dst;
-
-      case TERMINAL_RANGE:
-        if (cmd_range_match (dst, src))
-          return dst;
-        else
-          return NULL;
-
-      case TERMINAL_IPV6:
-        if (cmd_ipv6_match (src))
-          return dst;
-        else
-          return NULL;
-
-      case TERMINAL_IPV6_PREFIX:
-        if (cmd_ipv6_prefix_match (src))
-          return dst;
-        else
-          return NULL;
-
-      case TERMINAL_IPV4:
-        if (cmd_ipv4_match (src))
-          return dst;
-        else
-          return NULL;
-
-      case TERMINAL_IPV4_PREFIX:
-        if (cmd_ipv4_prefix_match (src))
-          return dst;
-        else
-          return NULL;
-
-      /* Optional or variable commands always match on '?' */
-      case TERMINAL_OPTION:
-      case TERMINAL_VARIABLE:
-        return dst;
-
-      case TERMINAL_LITERAL:
-        /* In case of 'command \t', given src is NULL string. */
-        if (src == NULL)
-          return dst;
-
-        if (strncmp (src, dst, strlen (src)) == 0)
-          return dst;
-        else
-          return NULL;
-
-      default:
-        assert(0);
-        return NULL;
-    }
-}
-
-/**
- * Check whether a string is already present in a vector of strings.
- * @param v A vector of char*.
- * @param str A char*.
- * @return 0 if str is already present in the vector, 1 otherwise.
- */
-static int
-cmd_unique_string (vector v, const char *str)
-{
-  unsigned int i;
-  char *match;
-
-  for (i = 0; i < vector_active (v); i++)
-    if ((match = vector_slot (v, i)) != NULL)
-      if (strcmp (match, str) == 0)
-	return 0;
-  return 1;
-}
-
-/**
- * Check whether a struct cmd_token matching a given string is already
- * present in a vector of struct cmd_token.
- * @param v A vector of struct cmd_token*.
- * @param str A char* which should be searched for.
- * @return 0 if there is a struct cmd_token* with its cmd matching str,
- *         1 otherwise.
- */
-static int
-desc_unique_string (vector v, const char *str)
-{
-  unsigned int i;
-  struct cmd_token *token;
-
-  for (i = 0; i < vector_active (v); i++)
-    if ((token = vector_slot (v, i)) != NULL)
-      if (strcmp (token->cmd, str) == 0)
-	return 0;
-  return 1;
-}
-
-static int 
-cmd_try_do_shortcut (enum node_type node, char* first_word) {
-  if ( first_word != NULL &&
-       node != AUTH_NODE &&
-       node != VIEW_NODE &&
-       node != AUTH_ENABLE_NODE &&
-       node != ENABLE_NODE &&
-       0 == strcmp( "do", first_word ) )
-    return 1;
-  return 0;
-}
-
-static void
-cmd_matches_free(vector *matches)
-{
-  unsigned int i;
-  vector cmd_matches;
-
-  for (i = 0; i < vector_active(*matches); i++)
-    if ((cmd_matches = vector_slot(*matches, i)) != NULL)
-      vector_free(cmd_matches);
-  vector_free(*matches);
-  *matches = NULL;
-}
-
-static int
-cmd_describe_cmp(const void *a, const void *b)
-{
-  const struct cmd_token *first = *(struct cmd_token * const *)a;
-  const struct cmd_token *second = *(struct cmd_token * const *)b;
-
-  return strcmp(first->cmd, second->cmd);
-}
-
-static void
-cmd_describe_sort(vector matchvec)
-{
-  qsort(matchvec->index, vector_active(matchvec),
-        sizeof(void*), cmd_describe_cmp);
-}
-
-/* '?' describe command support. */
-static vector
-cmd_describe_command_real (vector vline, struct vty *vty, int *status)
-{
-  unsigned int i;
-  vector cmd_vector;
-#define INIT_MATCHVEC_SIZE 10
-  vector matchvec;
-  struct cmd_element *cmd_element;
-  unsigned int index;
-  int ret;
-  enum match_type match;
-  char *command;
-  vector matches = NULL;
-  vector match_vector;
-  uint32_t command_found = 0;
-  const char *last_word;
-
-  /* Set index. */
-  if (vector_active (vline) == 0)
-    {
-      *status = CMD_ERR_NO_MATCH;
-      return NULL;
-    }
-
-  index = vector_active (vline) - 1;
-
-  /* Make copy vector of current node's command vector. */
-  cmd_vector = vector_copy (cmd_node_vector (cmdvec, vty->node));
-
-  /* Prepare match vector */
-  matchvec = vector_init (INIT_MATCHVEC_SIZE);
-
-  /* Filter commands and build a list how they could possibly continue. */
-  for (i = 0; i <= index; i++)
-    {
-      command = vector_slot (vline, i);
-
-      if (matches)
-	cmd_matches_free(&matches);
-
-      ret = cmd_vector_filter(cmd_vector,
-	                      FILTER_RELAXED,
-	                      vline, i,
-	                      &match,
-	                      &matches);
-
-      if (ret != CMD_SUCCESS)
-	{
-	  vector_free (cmd_vector);
-	  vector_free (matchvec);
-	  cmd_matches_free(&matches);
-	  *status = ret;
-	  return NULL;
-	}
-
-      /* The last match may well be ambigious, so break here */
-      if (i == index)
-	break;
-
-      if (match == vararg_match)
-	{
-	  /* We found a vararg match - so we can throw out the current matches here
-	   * and don't need to continue checking the command input */
-	  unsigned int j, k;
-
-	  for (j = 0; j < vector_active (matches); j++)
-	    if ((match_vector = vector_slot (matches, j)) != NULL)
-	      for (k = 0; k < vector_active (match_vector); k++)
-	        {
-	          struct cmd_token *token = vector_slot (match_vector, k);
-	          vector_set (matchvec, token);
-	        }
-
-	  *status = CMD_SUCCESS;
-	  vector_set(matchvec, &token_cr);
-	  vector_free (cmd_vector);
-	  cmd_matches_free(&matches);
-	  cmd_describe_sort(matchvec);
-	  return matchvec;
-	}
-
-      ret = is_cmd_ambiguous(cmd_vector, command, matches, match);
-      if (ret == 1)
-	{
-	  vector_free (cmd_vector);
-	  vector_free (matchvec);
-	  cmd_matches_free(&matches);
-	  *status = CMD_ERR_AMBIGUOUS;
-	  return NULL;
-	}
-      else if (ret == 2)
-	{
-	  vector_free (cmd_vector);
-	  vector_free (matchvec);
-	  cmd_matches_free(&matches);
-	  *status = CMD_ERR_NO_MATCH;
-	  return NULL;
-	}
-    }
-
-  /* Make description vector. */
-  for (i = 0; i < vector_active (matches); i++) {
-    if ((cmd_element = vector_slot (cmd_vector, i)) != NULL &&
-        !(cmd_element->attr == CMD_ATTR_DEPRECATED ||
-          cmd_element->attr == CMD_ATTR_HIDDEN))
-      {
-        unsigned int j;
-        vector vline_trimmed;
-
-	command_found++;
-        last_word = vector_slot(vline, vector_active(vline) - 1);
-        if (last_word == NULL || !strlen(last_word))
-          {
-            vline_trimmed = vector_copy(vline);
-            vector_unset(vline_trimmed, vector_active(vline_trimmed) - 1);
-
-            if (cmd_is_complete(cmd_element, vline_trimmed)
-                && desc_unique_string(matchvec, command_cr))
-              {
-                if (match != vararg_match)
-                  vector_set(matchvec, &token_cr);
-              }
-
-            vector_free(vline_trimmed);
-          }
-
-        match_vector = vector_slot (matches, i);
-        if (match_vector)
-          for (j = 0; j < vector_active(match_vector); j++)
-            {
-              struct cmd_token *token = vector_slot(match_vector, j);
-              const char *string;
-
-              string = cmd_entry_function_desc(command, token);
-              if (string && desc_unique_string(matchvec, string))
-                vector_set(matchvec, token);
-            }
-      }
-  }
-
-  /*
-   * We can get into this situation when the command is complete
-   * but the last part of the command is an optional piece of
-   * cli.
-   */
-  last_word = vector_slot(vline, vector_active(vline) - 1);
-  if (command_found == 0 && (last_word == NULL || !strlen(last_word))) {
-    vector_set(matchvec, &token_cr);
-  }
-
-  vector_free (cmd_vector);
-  cmd_matches_free(&matches);
-
-  if (vector_slot (matchvec, 0) == NULL)
-    {
-      vector_free (matchvec);
-      *status = CMD_ERR_NO_MATCH;
-      return NULL;
-    }
-
-  *status = CMD_SUCCESS;
-  cmd_describe_sort(matchvec);
-  return matchvec;
-}
-
-vector
-cmd_describe_command (vector vline, struct vty *vty, int *status)
-{
-  vector ret;
-
-  if ( cmd_try_do_shortcut(vty->node, vector_slot(vline, 0) ) )
-    {
-      enum node_type onode;
-      vector shifted_vline;
-      unsigned int index;
-
-      onode = vty->node;
-      vty->node = ENABLE_NODE;
-      /* We can try it on enable node, cos' the vty is authenticated */
-
-      shifted_vline = vector_init (vector_count(vline));
-      /* use memcpy? */
-      for (index = 1; index < vector_active (vline); index++) 
-	{
-	  vector_set_index (shifted_vline, index-1, vector_lookup(vline, index));
-	}
-
-      ret = cmd_describe_command_real (shifted_vline, vty, status);
-
-      vector_free(shifted_vline);
-      vty->node = onode;
-      return ret;
-  }
-
-
-  return cmd_describe_command_real (vline, vty, status);
-}
-
-
-/* Check LCD of matched command. */
-static int
-cmd_lcd (char **matched)
-{
-  int i;
-  int j;
-  int lcd = -1;
-  char *s1, *s2;
-  char c1, c2;
-
-  if (matched[0] == NULL || matched[1] == NULL)
-    return 0;
-
-  for (i = 1; matched[i] != NULL; i++)
-    {
-      s1 = matched[i - 1];
-      s2 = matched[i];
-
-      for (j = 0; (c1 = s1[j]) && (c2 = s2[j]); j++)
-	if (c1 != c2)
-	  break;
-
-      if (lcd < 0)
-	lcd = j;
-      else
-	{
-	  if (lcd > j)
-	    lcd = j;
-	}
-    }
-  return lcd;
-}
-
-static int
-cmd_complete_cmp(const void *a, const void *b)
-{
-  const char *first = *(char * const *)a;
-  const char *second = *(char * const *)b;
-
-  if (!first)
-    {
-      if (!second)
-        return 0;
-      return 1;
-    }
-  if (!second)
-    return -1;
-
-  return strcmp(first, second);
-}
-
-static void
-cmd_complete_sort(vector matchvec)
-{
-  qsort(matchvec->index, vector_active(matchvec),
-        sizeof(void*), cmd_complete_cmp);
-}
-
-/* Command line completion support. */
-static char **
-cmd_complete_command_real (vector vline, struct vty *vty, int *status, int islib)
-{
-  unsigned int i;
-  vector cmd_vector = vector_copy (cmd_node_vector (cmdvec, vty->node));
-#define INIT_MATCHVEC_SIZE 10
-  vector matchvec;
-  unsigned int index;
-  char **match_str;
-  struct cmd_token *token;
-  char *command;
-  int lcd;
-  vector matches = NULL;
-  vector match_vector;
-
-  if (vector_active (vline) == 0)
-    {
-      vector_free (cmd_vector);
-      *status = CMD_ERR_NO_MATCH;
-      return NULL;
-    }
-  else
-    index = vector_active (vline) - 1;
-
-  /* First, filter by command string */
-  for (i = 0; i <= index; i++)
-    {
-      command = vector_slot (vline, i);
-      enum match_type match;
-      int ret;
-
-      if (matches)
-        cmd_matches_free(&matches);
-
-      /* First try completion match, if there is exactly match return 1 */
-      ret = cmd_vector_filter(cmd_vector,
-	                      FILTER_RELAXED,
-	                      vline, i,
-	                      &match,
-	                      &matches);
-
-      if (ret != CMD_SUCCESS)
-	{
-	  vector_free(cmd_vector);
-	  cmd_matches_free(&matches);
-	  *status = ret;
-	  return NULL;
-	}
-
-      /* Break here - the completion mustn't be checked to be non-ambiguous */
-      if (i == index)
-	break;
-
-      /* If there is exact match then filter ambiguous match else check
-	 ambiguousness. */
-      ret = is_cmd_ambiguous (cmd_vector, command, matches, match);
-      if (ret == 1)
-	{
-	  vector_free (cmd_vector);
-	  cmd_matches_free(&matches);
-	  *status = CMD_ERR_AMBIGUOUS;
-	  return NULL;
-	}
-    }
-  
-  /* Prepare match vector. */
-  matchvec = vector_init (INIT_MATCHVEC_SIZE);
-
-  /* Build the possible list of continuations into a list of completions */
-  for (i = 0; i < vector_active (matches); i++)
-    if ((match_vector = vector_slot (matches, i)))
-      {
-	const char *string;
-	unsigned int j;
-
-	for (j = 0; j < vector_active (match_vector); j++)
-	  if ((token = vector_slot (match_vector, j)))
-            {
-              string = cmd_entry_function (vector_slot (vline, index),
-                                           token);
-              if (string && cmd_unique_string (matchvec, string))
-                vector_set (matchvec, (islib != 0 ?
-                                      XSTRDUP (MTYPE_TMP, string) :
-                                      strdup (string) /* rl freed */));
-            }
-      }
-
-  /* We don't need cmd_vector any more. */
-  vector_free (cmd_vector);
-  cmd_matches_free(&matches);
-
-  /* No matched command */
-  if (vector_slot (matchvec, 0) == NULL)
-    {
-      vector_free (matchvec);
-
-      /* In case of 'command \t' pattern.  Do you need '?' command at
-         the end of the line. */
-      if (vector_slot (vline, index) == '\0')
-	*status = CMD_ERR_NOTHING_TODO;
-      else
-	*status = CMD_ERR_NO_MATCH;
-      return NULL;
-    }
-
-  /* Only one matched */
-  if (vector_slot (matchvec, 1) == NULL)
-    {
-      size_t index_size = matchvec->alloced * sizeof (void *);
-      match_str = XMALLOC (MTYPE_TMP, index_size);
-      memcpy (match_str, matchvec->index, index_size);
-      vector_free (matchvec);
-
-      *status = CMD_COMPLETE_FULL_MATCH;
-      return match_str;
-    }
-  /* Make it sure last element is NULL. */
-  vector_set (matchvec, NULL);
-
-  /* Check LCD of matched strings. */
-  if (vector_slot (vline, index) != NULL)
-    {
-      lcd = cmd_lcd ((char **) matchvec->index);
-
-      if (lcd)
-	{
-	  int len = strlen (vector_slot (vline, index));
-
-	  if (len < lcd)
-	    {
-	      char *lcdstr;
-
-	      lcdstr = (islib != 0 ?
-                        XMALLOC (MTYPE_TMP, lcd + 1) :
-                        malloc(lcd + 1));
-	      memcpy (lcdstr, matchvec->index[0], lcd);
-	      lcdstr[lcd] = '\0';
-
-	      /* Free matchvec. */
-	      for (i = 0; i < vector_active (matchvec); i++)
-                {
-                  if (vector_slot (matchvec, i))
-                    {
-                      if (islib != 0)
-                        XFREE (MTYPE_TMP, vector_slot (matchvec, i));
-                      else
-                        free (vector_slot (matchvec, i));
-                    }
-                }
-	      vector_free (matchvec);
-
-	      /* Make new matchvec. */
-	      matchvec = vector_init (INIT_MATCHVEC_SIZE);
-	      vector_set (matchvec, lcdstr);
-
-              size_t index_size = matchvec->alloced * sizeof (void *);
-              match_str = XMALLOC (MTYPE_TMP, index_size);
-              memcpy (match_str, matchvec->index, index_size);
-              vector_free (matchvec);
-
-	      *status = CMD_COMPLETE_MATCH;
-	      return match_str;
-	    }
-	}
-    }
-
-  match_str = (char **) matchvec->index;
-  cmd_complete_sort(matchvec);
-  vector_only_wrapper_free (matchvec);
-  *status = CMD_COMPLETE_LIST_MATCH;
-  return match_str;
-}
-
-char **
-cmd_complete_command_lib (vector vline, struct vty *vty, int *status, int islib)
-{
-  char **ret;
-
-  if ( cmd_try_do_shortcut(vty->node, vector_slot(vline, 0) ) )
-    {
-      enum node_type onode;
-      vector shifted_vline;
-      unsigned int index;
-
-      onode = vty->node;
-      vty->node = ENABLE_NODE;
-      /* We can try it on enable node, cos' the vty is authenticated */
-
-      shifted_vline = vector_init (vector_count(vline));
-      /* use memcpy? */
-      for (index = 1; index < vector_active (vline); index++) 
-	{
-	  vector_set_index (shifted_vline, index-1, vector_lookup(vline, index));
-	}
-
-      ret = cmd_complete_command_real (shifted_vline, vty, status, islib);
-
-      vector_free(shifted_vline);
-      vty->node = onode;
-      return ret;
-  }
-
-  return cmd_complete_command_real (vline, vty, status, islib);
-}
-
->>>>>>> 3d3c3cbd
 char **
 cmd_complete_command (vector vline, struct vty *vty, int *status)
 {
@@ -2153,8 +693,8 @@
     case BGP_ENCAP_NODE:
     case BGP_ENCAPV6_NODE:
     case BGP_VNC_DEFAULTS_NODE:
-    case BGP_VNC_NVE_GROUP_NODE: 
-    case BGP_VNC_L2_GROUP_NODE: 
+    case BGP_VNC_NVE_GROUP_NODE:
+    case BGP_VNC_L2_GROUP_NODE:
     case BGP_IPV4_NODE:
     case BGP_IPV4M_NODE:
     case BGP_IPV6_NODE:
@@ -3695,17 +2235,8 @@
 void
 cmd_init (int terminal)
 {
-<<<<<<< HEAD
-=======
   qobj_init ();
 
-  command_cr = XSTRDUP(MTYPE_CMD_TOKENS, "<cr>");
-  token_cr.type = TOKEN_TERMINAL;
-  token_cr.terminal = TERMINAL_LITERAL;
-  token_cr.cmd = command_cr;
-  token_cr.desc = XSTRDUP(MTYPE_CMD_TOKENS, "");
-
->>>>>>> 3d3c3cbd
   /* Allocate initial top vector of commands. */
   cmdvec = vector_init (VECTOR_MIN_SIZE);
 
@@ -3747,16 +2278,9 @@
       install_element (ENABLE_NODE, &config_end_cmd);
       install_element (ENABLE_NODE, &config_disable_cmd);
       install_element (ENABLE_NODE, &config_terminal_cmd);
-<<<<<<< HEAD
       install_element (ENABLE_NODE, &copy_runningconf_startupconf_cmd);
-=======
-      install_element (ENABLE_NODE, &copy_runningconfig_startupconfig_cmd);
-      install_element (ENABLE_NODE, &config_write_terminal_cmd);
-      install_element (ENABLE_NODE, &config_write_file_cmd);
-      install_element (ENABLE_NODE, &config_write_memory_cmd);
       install_element (ENABLE_NODE, &config_write_cmd);
       install_element (ENABLE_NODE, &show_running_config_cmd);
->>>>>>> 3d3c3cbd
     }
   install_element (ENABLE_NODE, &show_startup_config_cmd);
 
@@ -3800,13 +2324,7 @@
       install_element (CONFIG_NODE, &no_service_terminal_length_cmd);
 
       install_element (VIEW_NODE, &show_thread_cpu_cmd);
-<<<<<<< HEAD
-      install_element (ENABLE_NODE, &show_thread_cpu_cmd);
-      install_element (RESTRICTED_NODE, &show_thread_cpu_cmd);
-
-=======
-      
->>>>>>> 3d3c3cbd
+
       install_element (ENABLE_NODE, &clear_thread_cpu_cmd);
       install_element (VIEW_NODE, &show_work_queues_cmd);
 

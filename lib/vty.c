--- conflicted
+++ resolved
@@ -2138,10 +2138,7 @@
       close (sock);
       return -1;
     }
-<<<<<<< HEAD
-=======
   set_cloexec(sock);
->>>>>>> 11ec76ed
 
 #ifdef VTYSH_DEBUG
   printf ("VTY shell accept\n");
@@ -2236,10 +2233,6 @@
           printf ("vtysh node: %d\n", vty->node);
 #endif /* VTYSH_DEBUG */
 
-<<<<<<< HEAD
-          header[3] = ret;
-          buffer_put(vty->obuf, header, 4);
-=======
           /* hack for asynchronous "write integrated"
            * - other commands in "buf" will be ditched
            * - input during pending config-write is "unsupported" */
@@ -2249,7 +2242,6 @@
           /* warning: watchquagga hardcodes this result write */
 	  header[3] = ret;
 	  buffer_put(vty->obuf, header, 4);
->>>>>>> 11ec76ed
 
           if (!vty->t_write && (vtysh_flush(vty) < 0))
             /* Try to flush results; exit if a write error occurs. */

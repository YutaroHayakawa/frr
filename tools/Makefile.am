--- conflicted
+++ resolved
@@ -1,4 +1,3 @@
-<<<<<<< HEAD
 AM_CPPFLAGS = -I.. -I$(top_srcdir) -I$(top_srcdir)/lib -I$(top_builddir)/lib
 DEFS = @DEFS@ -DSYSCONFDIR=\"$(sysconfdir)/\"
 AM_CFLAGS = $(WERROR)
@@ -7,9 +6,6 @@
 permutations_SOURCES = permutations.c
 permutations_LDADD = ../lib/libzebra.la
 
-sbin_SCRIPTS = quagga-reload.py quagga
-=======
 sbin_SCRIPTS = frr-reload.py frr
->>>>>>> 7d53a493
 
 EXTRA_DIST = frr.service frr-reload.py frr

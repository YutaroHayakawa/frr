/*
 * Copyright (C) 2003 Yasuhiro Ohara
 *
 * This file is part of GNU Zebra.
 *
 * GNU Zebra is free software; you can redistribute it and/or modify it
 * under the terms of the GNU General Public License as published by the
 * Free Software Foundation; either version 2, or (at your option) any
 * later version.
 *
 * GNU Zebra is distributed in the hope that it will be useful, but
 * WITHOUT ANY WARRANTY; without even the implied warranty of
 * MERCHANTABILITY or FITNESS FOR A PARTICULAR PURPOSE.  See the GNU
 * General Public License for more details.
 *
 * You should have received a copy of the GNU General Public License
 * along with GNU Zebra; see the file COPYING.  If not, write to the 
 * Free Software Foundation, Inc., 59 Temple Place - Suite 330, 
 * Boston, MA 02111-1307, USA.  
 */

#include <zebra.h>

#include "log.h"
#include "vty.h"
#include "command.h"
#include "prefix.h"
#include "stream.h"
#include "zclient.h"
#include "memory.h"
#include "lib/bfd.h"

#include "ospf6_proto.h"
#include "ospf6_top.h"
#include "ospf6_interface.h"
#include "ospf6_route.h"
#include "ospf6_lsa.h"
#include "ospf6_lsdb.h"
#include "ospf6_asbr.h"
#include "ospf6_zebra.h"
#include "ospf6d.h"

unsigned char conf_debug_ospf6_zebra = 0;

/* information about zebra. */
struct zclient *zclient = NULL;

struct in_addr router_id_zebra;

/* Router-id update message from zebra. */
static int
ospf6_router_id_update_zebra (int command, struct zclient *zclient,
			      zebra_size_t length, vrf_id_t vrf_id)
{
  struct prefix router_id;
  struct ospf6 *o = ospf6;

  zebra_router_id_update_read(zclient->ibuf,&router_id);
  router_id_zebra = router_id.u.prefix4;

  if (o == NULL)
    return 0;

  if (o->router_id  == 0)
    o->router_id = (u_int32_t) router_id_zebra.s_addr;

  return 0;
}

/* redistribute function */
void
ospf6_zebra_redistribute (int type)
{
  if (vrf_bitmap_check (zclient->redist[AFI_IP6][type], VRF_DEFAULT))
    return;
  vrf_bitmap_set (zclient->redist[AFI_IP6][type], VRF_DEFAULT);

  if (zclient->sock > 0)
    zebra_redistribute_send (ZEBRA_REDISTRIBUTE_ADD, zclient, AFI_IP6, type, 0,
                             VRF_DEFAULT);
}

void
ospf6_zebra_no_redistribute (int type)
{
  if (!vrf_bitmap_check (zclient->redist[AFI_IP6][type], VRF_DEFAULT))
    return;
  vrf_bitmap_unset (zclient->redist[AFI_IP6][type], VRF_DEFAULT);
  if (zclient->sock > 0)
    zebra_redistribute_send (ZEBRA_REDISTRIBUTE_DELETE, zclient, AFI_IP6, type,
                             0, VRF_DEFAULT);
}

/* Inteface addition message from zebra. */
static int
ospf6_zebra_if_add (int command, struct zclient *zclient, zebra_size_t length,
    vrf_id_t vrf_id)
{
  struct interface *ifp;

  ifp = zebra_interface_add_read (zclient->ibuf, vrf_id);
  if (IS_OSPF6_DEBUG_ZEBRA (RECV))
    zlog_debug ("Zebra Interface add: %s index %d mtu %d",
		ifp->name, ifp->ifindex, ifp->mtu6);
  ospf6_interface_if_add (ifp);
  return 0;
}

static int
ospf6_zebra_if_del (int command, struct zclient *zclient, zebra_size_t length,
    vrf_id_t vrf_id)
{
  struct interface *ifp;

  if (!(ifp = zebra_interface_state_read (zclient->ibuf, vrf_id)))
    return 0;

  if (if_is_up (ifp))
    zlog_warn ("Zebra: got delete of %s, but interface is still up", ifp->name);

  if (IS_OSPF6_DEBUG_ZEBRA (RECV))
    zlog_debug ("Zebra Interface delete: %s index %d mtu %d",
		ifp->name, ifp->ifindex, ifp->mtu6);

#if 0
  /* XXX: ospf6_interface_if_del is not the right way to handle this,
   * because among other thinkable issues, it will also clear all
   * settings as they are contained in the struct ospf6_interface. */
  ospf6_interface_if_del (ifp);
#endif /*0*/

  ifp->ifindex = IFINDEX_DELETED;
  return 0;
}

static int
ospf6_zebra_if_state_update (int command, struct zclient *zclient,
                             zebra_size_t length, vrf_id_t vrf_id)
{
  struct interface *ifp;

  ifp = zebra_interface_state_read (zclient->ibuf, vrf_id);
  if (ifp == NULL)
    return 0;
  
  if (IS_OSPF6_DEBUG_ZEBRA (RECV))
    zlog_debug ("Zebra Interface state change: "
                "%s index %d flags %llx metric %d mtu %d bandwidth %d",
		ifp->name, ifp->ifindex, (unsigned long long)ifp->flags, 
		ifp->metric, ifp->mtu6, ifp->bandwidth);

  ospf6_interface_state_update (ifp);
  return 0;
}

static int
ospf6_zebra_if_address_update_add (int command, struct zclient *zclient,
                                   zebra_size_t length, vrf_id_t vrf_id)
{
  struct connected *c;
  char buf[128];

  c = zebra_interface_address_read (ZEBRA_INTERFACE_ADDRESS_ADD, zclient->ibuf,
                                    vrf_id);
  if (c == NULL)
    return 0;

  if (IS_OSPF6_DEBUG_ZEBRA (RECV))
    zlog_debug ("Zebra Interface address add: %s %5s %s/%d",
		c->ifp->name, prefix_family_str (c->address),
		inet_ntop (c->address->family, &c->address->u.prefix,
			   buf, sizeof (buf)), c->address->prefixlen);

  if (c->address->family == AF_INET6)
    {
      ospf6_interface_state_update (c->ifp);
      ospf6_interface_connected_route_update (c->ifp);
    }
  return 0;
}

static int
ospf6_zebra_if_address_update_delete (int command, struct zclient *zclient,
                               zebra_size_t length, vrf_id_t vrf_id)
{
  struct connected *c;
  char buf[128];

  c = zebra_interface_address_read (ZEBRA_INTERFACE_ADDRESS_DELETE, zclient->ibuf,
                                    vrf_id);
  if (c == NULL)
    return 0;

  if (IS_OSPF6_DEBUG_ZEBRA (RECV))
    zlog_debug ("Zebra Interface address delete: %s %5s %s/%d",
		c->ifp->name, prefix_family_str (c->address),
		inet_ntop (c->address->family, &c->address->u.prefix,
			   buf, sizeof (buf)), c->address->prefixlen);

  if (c->address->family == AF_INET6)
    {
      ospf6_interface_connected_route_update (c->ifp);
      ospf6_interface_state_update (c->ifp);
    }

  connected_free (c);

  return 0;
}

static int
ospf6_zebra_read_ipv6 (int command, struct zclient *zclient,
                       zebra_size_t length, vrf_id_t vrf_id)
{
  struct stream *s;
  struct zapi_ipv6 api;
  unsigned long ifindex;
  struct prefix_ipv6 p;
  struct in6_addr *nexthop;

  if (ospf6 == NULL)
    return 0;

  s = zclient->ibuf;
  ifindex = 0;
  nexthop = NULL;
  memset (&api, 0, sizeof (api));

  /* Type, flags, message. */
  api.type = stream_getc (s);
  api.instance = stream_getw (s);
  api.flags = stream_getl (s);
  api.message = stream_getc (s);

  /* IPv6 prefix. */
  memset (&p, 0, sizeof (struct prefix_ipv6));
  p.family = AF_INET6;
  p.prefixlen = MIN(IPV6_MAX_PREFIXLEN, stream_getc (s));
  stream_get (&p.prefix, s, PSIZE (p.prefixlen));

  /* Nexthop, ifindex, distance, metric. */
  if (CHECK_FLAG (api.message, ZAPI_MESSAGE_NEXTHOP))
    {
      api.nexthop_num = stream_getc (s);
      nexthop = (struct in6_addr *)
        malloc (api.nexthop_num * sizeof (struct in6_addr));
      stream_get (nexthop, s, api.nexthop_num * sizeof (struct in6_addr));
    }
  if (CHECK_FLAG (api.message, ZAPI_MESSAGE_IFINDEX))
    {
      api.ifindex_num = stream_getc (s);
      ifindex = stream_getl (s);
    }
  if (CHECK_FLAG (api.message, ZAPI_MESSAGE_DISTANCE))
    api.distance = stream_getc (s);
  else
    api.distance = 0;
  if (CHECK_FLAG (api.message, ZAPI_MESSAGE_METRIC))
    api.metric = stream_getl (s);
  else
    api.metric = 0;

  if (CHECK_FLAG (api.message, ZAPI_MESSAGE_TAG))
    api.tag = stream_getl (s);
  else
    api.tag = 0;

  if (IS_OSPF6_DEBUG_ZEBRA (RECV))
    {
      char prefixstr[PREFIX2STR_BUFFER], nexthopstr[128];
      prefix2str ((struct prefix *)&p, prefixstr, sizeof (prefixstr));
      if (nexthop)
        inet_ntop (AF_INET6, nexthop, nexthopstr, sizeof (nexthopstr));
      else
        snprintf (nexthopstr, sizeof (nexthopstr), "::");

      zlog_debug ("Zebra Receive route %s: %s %s nexthop %s ifindex %ld tag %"ROUTE_TAG_PRI,
		  (command == ZEBRA_IPV6_ROUTE_ADD ? "add" : "delete"),
		  zebra_route_string(api.type), prefixstr, nexthopstr, ifindex, api.tag);
    }
 
  if (command == ZEBRA_REDISTRIBUTE_IPV6_ADD)
    ospf6_asbr_redistribute_add (api.type, ifindex, (struct prefix *) &p,
                                 api.nexthop_num, nexthop, api.tag);
  else
    ospf6_asbr_redistribute_remove (api.type, ifindex, (struct prefix *) &p);

  if (CHECK_FLAG (api.message, ZAPI_MESSAGE_NEXTHOP))
    free (nexthop);

  return 0;
}




DEFUN (show_zebra,
       show_zebra_cmd,
       "show zebra",
       SHOW_STR
       "Zebra information\n")
{
  int i;
  if (zclient == NULL)
    {
      vty_out (vty, "Not connected to zebra%s", VNL);
      return CMD_SUCCESS;
    }

  vty_out (vty, "Zebra Infomation%s", VNL);
  vty_out (vty, "  enable: %d fail: %d%s",
           zclient->enable, zclient->fail, VNL);
  vty_out (vty, "  redistribute default: %d%s",
           vrf_bitmap_check (zclient->default_information, VRF_DEFAULT),
           VNL);
  vty_out (vty, "  redistribute:");
  for (i = 0; i < ZEBRA_ROUTE_MAX; i++)
    {
      if (vrf_bitmap_check (zclient->redist[AFI_IP6][i], VRF_DEFAULT))
        vty_out (vty, " %s", zebra_route_string(i));
    }
  vty_out (vty, "%s", VNL);
  return CMD_SUCCESS;
}

/* Zebra configuration write function. */
static int
config_write_ospf6_zebra (struct vty *vty)
{
  if (! zclient->enable)
    {
      vty_out (vty, "no router zebra%s", VNL);
      vty_out (vty, "!%s", VNL);
    }
  else if (! vrf_bitmap_check (zclient->redist[AFI_IP6][ZEBRA_ROUTE_OSPF6],
                               VRF_DEFAULT))
    {
      vty_out (vty, "router zebra%s", VNL);
      vty_out (vty, " no redistribute ospf6%s", VNL);
      vty_out (vty, "!%s", VNL);
    }
  return 0;
}

/* Zebra node structure. */
static struct cmd_node zebra_node =
{
  ZEBRA_NODE,
  "%s(config-zebra)# ",
};

#define ADD    0
#define REM    1
static void
ospf6_zebra_route_update (int type, struct ospf6_route *request)
{
  struct zapi_ipv6 api;
  char buf[PREFIX2STR_BUFFER];
  int nhcount;
  struct in6_addr **nexthops;
  ifindex_t *ifindexes;
  int ret = 0;
  struct prefix_ipv6 *dest;

  if (IS_OSPF6_DEBUG_ZEBRA (SEND))
    {
      prefix2str (&request->prefix, buf, sizeof (buf));
      zlog_debug ("Send %s route: %s",
		  (type == REM ? "remove" : "add"), buf);
    }

  if (zclient->sock < 0)
    {
      if (IS_OSPF6_DEBUG_ZEBRA (SEND))
        zlog_debug ("  Not connected to Zebra");
      return;
    }

  if (request->path.origin.adv_router == ospf6->router_id &&
      (request->path.type == OSPF6_PATH_TYPE_EXTERNAL1 ||
       request->path.type == OSPF6_PATH_TYPE_EXTERNAL2))
    {
      if (IS_OSPF6_DEBUG_ZEBRA (SEND))
        zlog_debug ("  Ignore self-originated external route");
      return;
    }

  /* If removing is the best path and if there's another path,
     treat this request as add the secondary path */
  if (type == REM && ospf6_route_is_best (request) &&
      request->next && ospf6_route_is_same (request, request->next))
    {
      if (IS_OSPF6_DEBUG_ZEBRA (SEND))
        zlog_debug ("  Best-path removal resulted Sencondary addition");
      type = ADD;
      request = request->next;
    }

  /* Only the best path will be sent to zebra. */
  if (! ospf6_route_is_best (request))
    {
      /* this is not preferred best route, ignore */
      if (IS_OSPF6_DEBUG_ZEBRA (SEND))
        zlog_debug ("  Ignore non-best route");
      return;
    }

  nhcount = ospf6_route_num_nexthops (request);
  if (nhcount == 0)
    {
      if (IS_OSPF6_DEBUG_ZEBRA (SEND))
        zlog_debug ("  No nexthop, ignore");
      return;
    }

  /* allocate memory for nexthop_list */
  nexthops = XCALLOC (MTYPE_OSPF6_OTHER,
                      nhcount * sizeof (struct in6_addr *));
  if (nexthops == NULL)
    {
      zlog_warn ("Can't send route to zebra: malloc failed");
      return;
    }

  /* allocate memory for ifindex_list */
  ifindexes = XCALLOC (MTYPE_OSPF6_OTHER,
                       nhcount * sizeof (ifindex_t));
  if (ifindexes == NULL)
    {
      zlog_warn ("Can't send route to zebra: malloc failed");
      XFREE (MTYPE_OSPF6_OTHER, nexthops);
      return;
    }

  ospf6_route_zebra_copy_nexthops (request, ifindexes, nexthops, nhcount);

  api.vrf_id = VRF_DEFAULT;
  api.type = ZEBRA_ROUTE_OSPF6;
  api.instance = 0;
  api.flags = 0;
  api.message = 0;
  api.safi = SAFI_UNICAST;
  SET_FLAG (api.message, ZAPI_MESSAGE_NEXTHOP);
  api.nexthop_num = nhcount;
  api.nexthop = nexthops;
  SET_FLAG (api.message, ZAPI_MESSAGE_IFINDEX);
  api.ifindex_num = nhcount;
  api.ifindex = ifindexes;
  SET_FLAG (api.message, ZAPI_MESSAGE_METRIC);
  api.metric = (request->path.metric_type == 2 ?
                request->path.u.cost_e2 : request->path.cost);
  if (request->path.tag)
    {
      SET_FLAG (api.message, ZAPI_MESSAGE_TAG);
      api.tag = request->path.tag;
    }

  dest = (struct prefix_ipv6 *) &request->prefix;
  if (type == REM)
    ret = zapi_ipv6_route (ZEBRA_IPV6_ROUTE_DELETE, zclient, dest, &api);
  else
    ret = zapi_ipv6_route (ZEBRA_IPV6_ROUTE_ADD, zclient, dest, &api);

  if (ret < 0)
    zlog_err ("zapi_ipv6_route() %s failed: %s",
              (type == REM ? "delete" : "add"), safe_strerror (errno));

  XFREE (MTYPE_OSPF6_OTHER, nexthops);
  XFREE (MTYPE_OSPF6_OTHER, ifindexes);

  return;
}

void
ospf6_zebra_route_update_add (struct ospf6_route *request)
{
  if (! vrf_bitmap_check (zclient->redist[AFI_IP6][ZEBRA_ROUTE_OSPF6],
                          VRF_DEFAULT))
    {
      ospf6->route_table->hook_add = NULL;
      ospf6->route_table->hook_remove = NULL;
      return;
    }
  ospf6_zebra_route_update (ADD, request);
}

void
ospf6_zebra_route_update_remove (struct ospf6_route *request)
{
  if (! vrf_bitmap_check (zclient->redist[AFI_IP6][ZEBRA_ROUTE_OSPF6],
                          VRF_DEFAULT))
    {
      ospf6->route_table->hook_add = NULL;
      ospf6->route_table->hook_remove = NULL;
      return;
    }
  ospf6_zebra_route_update (REM, request);
}

void
ospf6_zebra_add_discard (struct ospf6_route *request)
{
  struct zapi_ipv6 api;
  char buf[INET6_ADDRSTRLEN];
  struct prefix_ipv6 *dest;

  if (vrf_bitmap_check (zclient->redist[AFI_IP6][ZEBRA_ROUTE_OSPF6],
                                                  VRF_DEFAULT))
    {
      if (!CHECK_FLAG (request->flag, OSPF6_ROUTE_BLACKHOLE_ADDED))
	{
	  api.vrf_id = VRF_DEFAULT;
	  api.type = ZEBRA_ROUTE_OSPF6;
	  api.flags = ZEBRA_FLAG_BLACKHOLE;
	  api.instance = 0;
	  api.message = 0;
	  api.safi = SAFI_UNICAST;
	  SET_FLAG (api.message, ZAPI_MESSAGE_NEXTHOP);
	  api.nexthop_num = 0;
	  api.ifindex_num = 0;

	  dest = (struct prefix_ipv6 *) &request->prefix;

	  zapi_ipv6_route (ZEBRA_IPV6_ROUTE_ADD, zclient, dest, &api);

	  if (IS_OSPF6_DEBUG_ZEBRA (SEND))
	    zlog_debug ("Zebra: Route add discard %s/%d",
			inet_ntop (AF_INET6, &dest->prefix,
				   buf, INET6_ADDRSTRLEN),
			dest->prefixlen);
	  SET_FLAG (request->flag, OSPF6_ROUTE_BLACKHOLE_ADDED);
	}
      else
	{
	  dest = (struct prefix_ipv6 *) &request->prefix;

	  if (IS_OSPF6_DEBUG_ZEBRA (SEND))
	    zlog_debug ("Zebra: Blackhole route present already %s/%d",
			inet_ntop (AF_INET6, &dest->prefix,
				   buf, INET6_ADDRSTRLEN),
			dest->prefixlen);
	}
    }
}

void
ospf6_zebra_delete_discard (struct ospf6_route *request)
{
  struct zapi_ipv6 api;
  char buf[INET6_ADDRSTRLEN];
  struct prefix_ipv6 *dest;

  if (vrf_bitmap_check (zclient->redist[AFI_IP6][ZEBRA_ROUTE_OSPF6], VRF_DEFAULT))
    {
      if (CHECK_FLAG (request->flag, OSPF6_ROUTE_BLACKHOLE_ADDED))
	{
	  api.vrf_id = VRF_DEFAULT;
	  api.type = ZEBRA_ROUTE_OSPF6;
	  api.flags = ZEBRA_FLAG_BLACKHOLE;
	  api.instance = 0;
	  api.message = 0;
	  api.safi = SAFI_UNICAST;
	  SET_FLAG (api.message, ZAPI_MESSAGE_NEXTHOP);
	  api.nexthop_num = 0;
	  api.ifindex_num = 0;

	  dest = (struct prefix_ipv6 *) &request->prefix;

	  zapi_ipv6_route (ZEBRA_IPV6_ROUTE_DELETE, zclient, dest, &api);

	  if (IS_OSPF6_DEBUG_ZEBRA (SEND))
	    zlog_debug ("Zebra: Route delete discard %s/%d",
			inet_ntop (AF_INET6, &dest->prefix, buf,
				   INET6_ADDRSTRLEN), dest->prefixlen);
	  UNSET_FLAG (request->flag, OSPF6_ROUTE_BLACKHOLE_ADDED);
	}
      else
	{
	  dest = (struct prefix_ipv6 *) &request->prefix;
	  if (IS_OSPF6_DEBUG_ZEBRA (SEND))
	    zlog_debug ("Zebra: Blackhole route already deleted %s/%d",
			inet_ntop (AF_INET6, &dest->prefix, buf,
				   INET6_ADDRSTRLEN), dest->prefixlen);
	}
    }
}

DEFUN (redistribute_ospf6,
       redistribute_ospf6_cmd,
       "redistribute ospf6",
       "Redistribute control\n"
       "OSPF6 route\n")
{
  struct ospf6_route *route;

  if (vrf_bitmap_check (zclient->redist[AFI_IP6][ZEBRA_ROUTE_OSPF6], VRF_DEFAULT))
    return CMD_SUCCESS;

  vrf_bitmap_set (zclient->redist[AFI_IP6][ZEBRA_ROUTE_OSPF6], VRF_DEFAULT);

  if (ospf6 == NULL)
    return CMD_SUCCESS;

  /* send ospf6 route to zebra route table */
  for (route = ospf6_route_head (ospf6->route_table); route;
       route = ospf6_route_next (route))
    ospf6_zebra_route_update_add (route);

  ospf6->route_table->hook_add = ospf6_zebra_route_update_add;
  ospf6->route_table->hook_remove = ospf6_zebra_route_update_remove;

  return CMD_SUCCESS;
}

DEFUN (no_redistribute_ospf6,
       no_redistribute_ospf6_cmd,
       "no redistribute ospf6",
       NO_STR
       "Redistribute control\n"
       "OSPF6 route\n")
{
  struct ospf6_route *route;

  if (! vrf_bitmap_check (zclient->redist[AFI_IP6][ZEBRA_ROUTE_OSPF6], VRF_DEFAULT))
    return CMD_SUCCESS;

  vrf_bitmap_unset (zclient->redist[AFI_IP6][ZEBRA_ROUTE_OSPF6], VRF_DEFAULT);

  if (ospf6 == NULL)
    return CMD_SUCCESS;

  ospf6->route_table->hook_add = NULL;
  ospf6->route_table->hook_remove = NULL;

  /* withdraw ospf6 route from zebra route table */
  for (route = ospf6_route_head (ospf6->route_table); route;
       route = ospf6_route_next (route))
    ospf6_zebra_route_update_remove (route);

  return CMD_SUCCESS;
}

static void
ospf6_zebra_connected (struct zclient *zclient)
{
  /* Send the client registration */
  bfd_client_sendmsg(zclient, ZEBRA_BFD_CLIENT_REGISTER);

  zclient_send_reg_requests (zclient, VRF_DEFAULT);
}

void
ospf6_zebra_init (struct thread_master *master)
{
  /* Allocate zebra structure. */
  zclient = zclient_new(master);
  zclient_init (zclient, ZEBRA_ROUTE_OSPF6, 0);
  zclient->zebra_connected = ospf6_zebra_connected;
  zclient->router_id_update = ospf6_router_id_update_zebra;
  zclient->interface_add = ospf6_zebra_if_add;
  zclient->interface_delete = ospf6_zebra_if_del;
  zclient->interface_up = ospf6_zebra_if_state_update;
  zclient->interface_down = ospf6_zebra_if_state_update;
  zclient->interface_address_add = ospf6_zebra_if_address_update_add;
  zclient->interface_address_delete = ospf6_zebra_if_address_update_delete;
  zclient->redistribute_route_ipv4_add = NULL;
  zclient->redistribute_route_ipv4_del = NULL;
  zclient->redistribute_route_ipv6_add = ospf6_zebra_read_ipv6;
  zclient->redistribute_route_ipv6_del = ospf6_zebra_read_ipv6;

  /* redistribute connected route by default */
  /* ospf6_zebra_redistribute (ZEBRA_ROUTE_CONNECT); */

  /* Install zebra node. */
  install_node (&zebra_node, config_write_ospf6_zebra);

  /* Install command element for zebra node. */
  install_element (VIEW_NODE, &show_zebra_cmd);
<<<<<<< HEAD
  install_element (ENABLE_NODE, &show_zebra_cmd);
=======
  install_element (CONFIG_NODE, &router_zebra_cmd);
  install_element (CONFIG_NODE, &no_router_zebra_cmd);

>>>>>>> 3d3c3cbd
  install_default (ZEBRA_NODE);
  install_element (ZEBRA_NODE, &redistribute_ospf6_cmd);
  install_element (ZEBRA_NODE, &no_redistribute_ospf6_cmd);

  return;
}

/* Debug */

DEFUN (debug_ospf6_zebra_sendrecv,
       debug_ospf6_zebra_sendrecv_cmd,
       "debug ospf6 zebra [<send|recv>]",
       DEBUG_STR
       OSPF6_STR
       "Debug connection between zebra\n"
       "Debug Sending zebra\n"
       "Debug Receiving zebra\n"
      )
{
  int idx_send_recv = 3;
  unsigned char level = 0;

  if (argc == 4)
    {
      if (strmatch(argv[idx_send_recv]->text, "send"))
        level = OSPF6_DEBUG_ZEBRA_SEND;
      else if (strmatch(argv[idx_send_recv]->text, "recv"))
        level = OSPF6_DEBUG_ZEBRA_RECV;
    }
  else
    level = OSPF6_DEBUG_ZEBRA_SEND | OSPF6_DEBUG_ZEBRA_RECV;

  OSPF6_DEBUG_ZEBRA_ON (level);
  return CMD_SUCCESS;
}

DEFUN (no_debug_ospf6_zebra_sendrecv,
       no_debug_ospf6_zebra_sendrecv_cmd,
       "no debug ospf6 zebra [<send|recv>]",
       NO_STR
       DEBUG_STR
       OSPF6_STR
       "Debug connection between zebra\n"
       "Debug Sending zebra\n"
       "Debug Receiving zebra\n"
      )
{
  int idx_send_recv = 4;
  unsigned char level = 0;

  if (argc == 5)
    {
      if (strmatch(argv[idx_send_recv]->text, "send"))
        level = OSPF6_DEBUG_ZEBRA_SEND;
      else if (strmatch(argv[idx_send_recv]->text, "recv"))
        level = OSPF6_DEBUG_ZEBRA_RECV;
    }
  else
    level = OSPF6_DEBUG_ZEBRA_SEND | OSPF6_DEBUG_ZEBRA_RECV;

  OSPF6_DEBUG_ZEBRA_OFF (level);
  return CMD_SUCCESS;
}


int
config_write_ospf6_debug_zebra (struct vty *vty)
{
  if (IS_OSPF6_DEBUG_ZEBRA (SEND) && IS_OSPF6_DEBUG_ZEBRA (RECV))
    vty_out (vty, "debug ospf6 zebra%s", VNL);
  else
    {
      if (IS_OSPF6_DEBUG_ZEBRA (SEND))
        vty_out (vty, "debug ospf6 zebra send%s", VNL);
      if (IS_OSPF6_DEBUG_ZEBRA (RECV))
        vty_out (vty, "debug ospf6 zebra recv%s", VNL);
    }
  return 0;
}

void
install_element_ospf6_debug_zebra (void)
{
  install_element (ENABLE_NODE, &debug_ospf6_zebra_sendrecv_cmd);
  install_element (ENABLE_NODE, &no_debug_ospf6_zebra_sendrecv_cmd);
  install_element (CONFIG_NODE, &debug_ospf6_zebra_sendrecv_cmd);
  install_element (CONFIG_NODE, &no_debug_ospf6_zebra_sendrecv_cmd);
}

<|MERGE_RESOLUTION|>--- conflicted
+++ resolved
@@ -676,13 +676,6 @@
 
   /* Install command element for zebra node. */
   install_element (VIEW_NODE, &show_zebra_cmd);
-<<<<<<< HEAD
-  install_element (ENABLE_NODE, &show_zebra_cmd);
-=======
-  install_element (CONFIG_NODE, &router_zebra_cmd);
-  install_element (CONFIG_NODE, &no_router_zebra_cmd);
-
->>>>>>> 3d3c3cbd
   install_default (ZEBRA_NODE);
   install_element (ZEBRA_NODE, &redistribute_ospf6_cmd);
   install_element (ZEBRA_NODE, &no_redistribute_ospf6_cmd);

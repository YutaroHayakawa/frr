/*
 * Interface looking up by ioctl () on Solaris.
 * Copyright (C) 1997, 98 Kunihiro Ishiguro
 *
 * This file is part of GNU Zebra.
 *
 * GNU Zebra is free software; you can redistribute it and/or modify it
 * under the terms of the GNU General Public License as published by the
 * Free Software Foundation; either version 2, or (at your option) any
 * later version.
 *
 * GNU Zebra is distributed in the hope that it will be useful, but
 * WITHOUT ANY WARRANTY; without even the implied warranty of
 * MERCHANTABILITY or FITNESS FOR A PARTICULAR PURPOSE.  See the GNU
 * General Public License for more details.
 *
 * You should have received a copy of the GNU General Public License along
 * with this program; see the file COPYING; if not, write to the Free Software
 * Foundation, Inc., 51 Franklin St, Fifth Floor, Boston, MA 02110-1301 USA
 */

#include <zebra.h>

#ifdef SUNOS_5

#include "if.h"
#include "sockunion.h"
#include "prefix.h"
#include "ioctl.h"
#include "connected.h"
#include "memory.h"
#include "zebra_memory.h"
#include "log.h"
#include "privs.h"
#include "vrf.h"
#include "vty.h"
#include "lib_errors.h"

#include "zebra/interface.h"
#include "zebra/ioctl_solaris.h"
#include "zebra/rib.h"
<<<<<<< HEAD
#include "zebra/zebra_errors.h"
=======
#include "zebra/rt.h"
>>>>>>> 7aab2afb

static int if_get_addr(struct interface *, struct sockaddr *, const char *);
static void interface_info_ioctl(struct interface *);
extern struct zebra_privs_t zserv_privs;

static int interface_list_ioctl(int af)
{
	int ret;
	int sock;
#define IFNUM_BASE 32
	struct lifnum lifn;
	int ifnum;
	struct lifreq *lifreq;
	struct lifconf lifconf;
	struct interface *ifp;
	int n;
	size_t needed, lastneeded = 0;
	char *buf = NULL;

	frr_elevate_privs(&zserv_privs) {
		sock = socket(af, SOCK_DGRAM, 0);
	}

	if (sock < 0) {
		flog_err_sys(LIB_ERR_SOCKET, "Can't make %s socket stream: %s",
			     (af == AF_INET ? "AF_INET" : "AF_INET6"),
			     safe_strerror(errno));
		return -1;
	}

calculate_lifc_len:
	frr_elevate_privs(&zserv_privs) {
		lifn.lifn_family = af;
		lifn.lifn_flags = LIFC_NOXMIT;
		/* we want NOXMIT interfaces too */
		ret = ioctl(sock, SIOCGLIFNUM, &lifn);
	}

	if (ret < 0) {
<<<<<<< HEAD
		flog_err_sys(LIB_ERR_SYSTEM_CALL,
			     "interface_list_ioctl: SIOCGLIFNUM failed %s",
			     safe_strerror(save_errno));
=======
		zlog_warn("interface_list_ioctl: SIOCGLIFNUM failed %s",
			  safe_strerror(errno));
>>>>>>> 7aab2afb
		close(sock);
		return -1;
	}
	ifnum = lifn.lifn_count;

	/*
	 * When calculating the buffer size needed, add a small number
	 * of interfaces to those we counted.  We do this to capture
	 * the interface status of potential interfaces which may have
	 * been plumbed between the SIOCGLIFNUM and the SIOCGLIFCONF.
	 */
	needed = (ifnum + 4) * sizeof(struct lifreq);
	if (needed > lastneeded || needed < lastneeded / 2) {
		if (buf != NULL)
			XFREE(MTYPE_TMP, buf);
		buf = XMALLOC(MTYPE_TMP, needed);
	}
	lastneeded = needed;

	lifconf.lifc_family = af;
	lifconf.lifc_flags = LIFC_NOXMIT;
	lifconf.lifc_len = needed;
	lifconf.lifc_buf = buf;

	frr_elevate_privs(&zserv_privs) {
		ret = ioctl(sock, SIOCGLIFCONF, &lifconf);
	}

	if (ret < 0) {
		if (errno == EINVAL)
			goto calculate_lifc_len;

		flog_err_sys(LIB_ERR_SYSTEM_CALL, "SIOCGLIFCONF: %s",
			     safe_strerror(errno));
		goto end;
	}

	/* Allocate interface. */
	lifreq = lifconf.lifc_req;

	for (n = 0; n < lifconf.lifc_len; n += sizeof(struct lifreq)) {
		/* we treat Solaris logical interfaces as addresses, because
		 * that is
		 * how PF_ROUTE on Solaris treats them. Hence we can not
		 * directly use
		 * the lifreq_name to get the ifp.  We need to normalise the
		 * name
		 * before attempting get.
		 *
		 * Solaris logical interface names are in the form of:
		 * <interface name>:<logical interface id>
		 */
		unsigned int normallen = 0;
		uint64_t lifflags;

		/* We should exclude ~IFF_UP interfaces, as we'll find out about
		 * them
		 * coming up later through RTM_NEWADDR message on the route
		 * socket.
		 */
		if (if_get_flags_direct(lifreq->lifr_name, &lifflags,
					lifreq->lifr_addr.ss_family)
		    || !CHECK_FLAG(lifflags, IFF_UP)) {
			lifreq++;
			continue;
		}

		/* Find the normalised name */
		while ((normallen < sizeof(lifreq->lifr_name))
		       && (*(lifreq->lifr_name + normallen) != '\0')
		       && (*(lifreq->lifr_name + normallen) != ':'))
			normallen++;

		ifp = if_get_by_name(lifreq->lifr_name, VRF_DEFAULT, 0);

		if (lifreq->lifr_addr.ss_family == AF_INET)
			ifp->flags |= IFF_IPV4;

		if (lifreq->lifr_addr.ss_family == AF_INET6) {
			ifp->flags |= IFF_IPV6;
		}

		if_add_update(ifp);

		interface_info_ioctl(ifp);

		/* If a logical interface pass the full name so it can be
		 * as a label on the address
		 */
		if (*(lifreq->lifr_name + normallen) != '\0')
			if_get_addr(ifp, (struct sockaddr *)&lifreq->lifr_addr,
				    lifreq->lifr_name);
		else
			if_get_addr(ifp, (struct sockaddr *)&lifreq->lifr_addr,
				    NULL);

		/* Poke the interface flags. Lets IFF_UP mangling kick in */
		if_flags_update(ifp, ifp->flags);

		lifreq++;
	}

end:
	close(sock);
	XFREE(MTYPE_TMP, lifconf.lifc_buf);
	return ret;
}

/* Get interface's index by ioctl. */
static int if_get_index(struct interface *ifp)
{
	int ret;
	struct lifreq lifreq;

	lifreq_set_name(&lifreq, ifp->name);

	if (ifp->flags & IFF_IPV4)
		ret = AF_IOCTL(AF_INET, SIOCGLIFINDEX, (caddr_t)&lifreq);
	else if (ifp->flags & IFF_IPV6)
		ret = AF_IOCTL(AF_INET6, SIOCGLIFINDEX, (caddr_t)&lifreq);
	else
		ret = -1;

	if (ret < 0) {
		flog_err_sys(LIB_ERR_SYSTEM_CALL, "SIOCGLIFINDEX(%s) failed",
			     ifp->name);
		return ret;
	}

/* OK we got interface index. */
#ifdef ifr_ifindex
	if_set_index(ifp, lifreq.lifr_ifindex);
#else
	if_set_index(ifp, lifreq.lifr_index);
#endif
	return ifp->ifindex;
}


/* Interface address lookup by ioctl.  This function only looks up
   IPv4 address. */
#define ADDRLEN(sa)                                                            \
	(((sa)->sa_family == AF_INET ? sizeof(struct sockaddr_in)              \
				     : sizeof(struct sockaddr_in6)))

#define SIN(s) ((struct sockaddr_in *)(s))
#define SIN6(s) ((struct sockaddr_in6 *)(s))

/* Retrieve address information for the given ifp */
static int if_get_addr(struct interface *ifp, struct sockaddr *addr,
		       const char *label)
{
	int ret;
	struct lifreq lifreq;
	struct sockaddr_storage mask, dest;
	char *dest_pnt = NULL;
	uint8_t prefixlen = 0;
	afi_t af;
	int flags = 0;

	/* Interface's name and address family.
	 * We need to use the logical interface name / label, if we've been
	 * given one, in order to get the right address
	 */
	strncpy(lifreq.lifr_name, (label ? label : ifp->name), IFNAMSIZ);

	/* Interface's address. */
	memcpy(&lifreq.lifr_addr, addr, ADDRLEN(addr));
	af = addr->sa_family;

	/* Point to point or broad cast address pointer init. */
	dest_pnt = NULL;

	if (AF_IOCTL(af, SIOCGLIFDSTADDR, (caddr_t)&lifreq) >= 0) {
		memcpy(&dest, &lifreq.lifr_dstaddr, ADDRLEN(addr));
		if (af == AF_INET)
			dest_pnt = (char *)&(SIN(&dest)->sin_addr);
		else
			dest_pnt = (char *)&(SIN6(&dest)->sin6_addr);
		flags = ZEBRA_IFA_PEER;
	}

	if (af == AF_INET) {
		ret = if_ioctl(SIOCGLIFNETMASK, (caddr_t)&lifreq);

		if (ret < 0) {
			if (errno != EADDRNOTAVAIL) {
				flog_err_sys(LIB_ERR_SYSTEM_CALL,
					     "SIOCGLIFNETMASK (%s) fail: %s",
					     ifp->name, safe_strerror(errno));
				return ret;
			}
			return 0;
		}
		memcpy(&mask, &lifreq.lifr_addr, ADDRLEN(addr));

		prefixlen = ip_masklen(SIN(&mask)->sin_addr);
		if (!dest_pnt
		    && (if_ioctl(SIOCGLIFBRDADDR, (caddr_t)&lifreq) >= 0)) {
			memcpy(&dest, &lifreq.lifr_broadaddr,
			       sizeof(struct sockaddr_in));
			dest_pnt = (char *)&SIN(&dest)->sin_addr;
		}
	} else if (af == AF_INET6) {
		if (if_ioctl_ipv6(SIOCGLIFSUBNET, (caddr_t)&lifreq) < 0) {
			if (ifp->flags & IFF_POINTOPOINT)
				prefixlen = IPV6_MAX_BITLEN;
			else
				flog_err_sys(LIB_ERR_SYSTEM_CALL,
					     "SIOCGLIFSUBNET (%s) fail: %s",
					     ifp->name, safe_strerror(errno));
		} else {
			prefixlen = lifreq.lifr_addrlen;
		}
	}

	/* Set address to the interface. */
	if (af == AF_INET)
		connected_add_ipv4(ifp, flags, &SIN(addr)->sin_addr, prefixlen,
				   (struct in_addr *)dest_pnt, label);
	else if (af == AF_INET6)
		connected_add_ipv6(ifp, flags, &SIN6(addr)->sin6_addr, NULL,
				   prefixlen, label);

	return 0;
}

/* Fetch interface information via ioctl(). */
static void interface_info_ioctl(struct interface *ifp)
{
	if_get_index(ifp);
	if_get_flags(ifp);
	if_get_mtu(ifp);
	if_get_metric(ifp);
}

/* Lookup all interface information. */
void interface_list(struct zebra_ns *zns)
{
	if (zns->ns_id != NS_DEFAULT) {
		zlog_debug("interface_list: ignore NS %u", zns->ns_id);
		return;
	}
	interface_list_ioctl(AF_INET);
	interface_list_ioctl(AF_INET6);
	interface_list_ioctl(AF_UNSPEC);
}

struct connected *if_lookup_linklocal(struct interface *ifp)
{
	struct listnode *node;
	struct connected *ifc;

	if (ifp == NULL)
		return NULL;

	for (ALL_LIST_ELEMENTS_RO(ifp->connected, node, ifc)) {
		if ((ifc->address->family == AF_INET6)
		    && (IN6_IS_ADDR_LINKLOCAL(&ifc->address->u.prefix6)))
			return ifc;
	}

	return NULL;
}

#endif /* SUNOS_5 */<|MERGE_RESOLUTION|>--- conflicted
+++ resolved
@@ -39,11 +39,8 @@
 #include "zebra/interface.h"
 #include "zebra/ioctl_solaris.h"
 #include "zebra/rib.h"
-<<<<<<< HEAD
+#include "zebra/rt.h"
 #include "zebra/zebra_errors.h"
-=======
-#include "zebra/rt.h"
->>>>>>> 7aab2afb
 
 static int if_get_addr(struct interface *, struct sockaddr *, const char *);
 static void interface_info_ioctl(struct interface *);
@@ -83,14 +80,9 @@
 	}
 
 	if (ret < 0) {
-<<<<<<< HEAD
 		flog_err_sys(LIB_ERR_SYSTEM_CALL,
 			     "interface_list_ioctl: SIOCGLIFNUM failed %s",
-			     safe_strerror(save_errno));
-=======
-		zlog_warn("interface_list_ioctl: SIOCGLIFNUM failed %s",
-			  safe_strerror(errno));
->>>>>>> 7aab2afb
+			     safe_strerror(errno));
 		close(sock);
 		return -1;
 	}

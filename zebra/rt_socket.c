--- conflicted
+++ resolved
@@ -84,12 +84,7 @@
 	char prefix_buf[PREFIX_STRLEN];
 	enum blackhole_type bh_type = BLACKHOLE_UNSPEC;
 
-<<<<<<< HEAD
-	if (IS_ZEBRA_DEBUG_RIB || IS_ZEBRA_DEBUG_KERNEL)
-		prefix2str(p, prefix_buf, sizeof(prefix_buf));
-=======
 	prefix2str(p, prefix_buf, sizeof(prefix_buf));
->>>>>>> 23db048e
 
 	/*
 	 * We only have the ability to ADD or DELETE at this point

--- conflicted
+++ resolved
@@ -1253,10 +1253,7 @@
 				cache->tr_config.tcp_config->host,
 				cache->tr_config.tcp_config->port);
 
-<<<<<<< HEAD
-=======
 #if defined(FOUND_SSH)
->>>>>>> 23db048e
 		} else if (cache->type == SSH) {
 			vty_out(vty,
 				"host: %s port: %d username: %s "
@@ -1268,10 +1265,7 @@
 					->server_hostkey_path,
 				cache->tr_config.ssh_config
 					->client_privkey_path);
-<<<<<<< HEAD
-=======
 #endif
->>>>>>> 23db048e
 		}
 	}
 
@@ -1513,17 +1507,10 @@
 	install_element(RPKI_NODE, &no_rpki_cache_cmd);
 
 	/* Install show commands */
-<<<<<<< HEAD
-	install_element(ENABLE_NODE, &show_rpki_prefix_table_cmd);
-	install_element(ENABLE_NODE, &show_rpki_cache_connection_cmd);
-	install_element(ENABLE_NODE, &show_rpki_cache_server_cmd);
-	install_element(ENABLE_NODE, &show_rpki_prefix_cmd);
-=======
 	install_element(VIEW_NODE, &show_rpki_prefix_table_cmd);
 	install_element(VIEW_NODE, &show_rpki_cache_connection_cmd);
 	install_element(VIEW_NODE, &show_rpki_cache_server_cmd);
 	install_element(VIEW_NODE, &show_rpki_prefix_cmd);
->>>>>>> 23db048e
 
 	/* Install debug commands */
 	install_element(CONFIG_NODE, &debug_rpki_cmd);
